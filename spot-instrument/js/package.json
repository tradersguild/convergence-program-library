--- conflicted
+++ resolved
@@ -1,10 +1,6 @@
 {
   "name": "@convergence-rfq/spot-instrument",
-<<<<<<< HEAD
-  "version": "3.1.1-dev",
-=======
   "version": "2.3.0",
->>>>>>> 9b69bb5b
   "license": "MIT",
   "publishConfig": {
     "access": "public",
