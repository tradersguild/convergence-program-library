--- conflicted
+++ resolved
@@ -2,11 +2,7 @@
 
 use anchor_lang::prelude::*;
 use rfq::state::{
-<<<<<<< HEAD
-    AuthoritySide, FixedSize, Leg, OrderType, ProtocolState, Quote, Response, Rfq, QuoteSide, SettlementTypeMetadata
-=======
     AuthoritySide, FixedSize, Leg, OrderType, ProtocolState, Quote, QuoteSide, Response, Rfq,
->>>>>>> 4eb5373c
 };
 
 use base_asset_extractor::extract_base_assets;
@@ -174,17 +170,12 @@
                 };
 
                 match rfq.order_type {
-<<<<<<< HEAD
-                    OrderType::Buy => risk_calculator.calculate_risk(side_to_case(QuoteSide::Ask))?,
-                    OrderType::Sell => risk_calculator.calculate_risk(side_to_case(QuoteSide::Bid))?,
-=======
                     OrderType::Buy => {
                         risk_calculator.calculate_risk(side_to_case(QuoteSide::Ask))?
                     }
                     OrderType::Sell => {
                         risk_calculator.calculate_risk(side_to_case(QuoteSide::Bid))?
                     }
->>>>>>> 4eb5373c
                     OrderType::TwoWay => risk_calculator
                         .calculate_risk_for_several_cases([
                             side_to_case(QuoteSide::Bid),
@@ -243,17 +234,12 @@
                 .into_iter()
                 .max()
                 .unwrap(),
-<<<<<<< HEAD
-            (Some(quote), None) => risk_calculator.calculate_risk(get_case(quote, QuoteSide::Bid))?,
-            (None, Some(quote)) => risk_calculator.calculate_risk(get_case(quote, QuoteSide::Ask))?,
-=======
             (Some(quote), None) => {
                 risk_calculator.calculate_risk(get_case(quote, QuoteSide::Bid))?
             }
             (None, Some(quote)) => {
                 risk_calculator.calculate_risk(get_case(quote, QuoteSide::Ask))?
             }
->>>>>>> 4eb5373c
             _ => unreachable!(),
         };
 
@@ -329,16 +315,10 @@
         .legs
         .iter()
         .map(|leg| -> Result<LegWithMetadata> {
-<<<<<<< HEAD
             let instrument_type = match leg.settlement_type_metadata {
                 SettlementTypeMetadata::Instrument { instrument_index } => config.instrument_types[instrument_index as usize].try_into()?,
                 SettlementTypeMetadata::PrintTrade { instrument_type } => instrument_type.try_into()?,
             };
-=======
-            let instrument_type = *instrument_types
-                .get(&leg.instrument_program)
-                .ok_or_else(|| error!(Error::MissingInstrument))?;
->>>>>>> 4eb5373c
 
             Ok(LegWithMetadata {
                 leg,
