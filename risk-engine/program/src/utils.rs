use rfq::state::{Leg, LegSide};

pub fn get_leg_amount_f64(leg: &Leg) -> f64 {
<<<<<<< HEAD
    let mut result = convert_fixed_point_to_f64(leg.amount, leg.amount_decimals);
    if let LegSide::Positive = leg.side {
=======
    let mut result = convert_fixed_point_to_f64(leg.instrument_amount, leg.instrument_decimals);
    // TODO: investigate why we invert long side instead of a short
    if let LegSide::Long = leg.side {
>>>>>>> 4eb5373c
        result = -result;
    }

    result
}

pub fn convert_fixed_point_to_f64(value: u64, decimals: u8) -> f64 {
    value as f64 / 10_u64.pow(decimals as u32) as f64
}

pub fn strict_f64_to_u64(x: f64) -> Option<u64> {
    // Check if fractional component is 0 and that it can map to an integer in the f64
    // Using fract() is equivalent to using `as u64 as f64` and checking it matches
    if x >= u64::MIN as f64 && x <= u64::MAX as f64 {
        return Some(x as u64);
    }

    None
}<|MERGE_RESOLUTION|>--- conflicted
+++ resolved
@@ -1,14 +1,9 @@
 use rfq::state::{Leg, LegSide};
 
 pub fn get_leg_amount_f64(leg: &Leg) -> f64 {
-<<<<<<< HEAD
-    let mut result = convert_fixed_point_to_f64(leg.amount, leg.amount_decimals);
-    if let LegSide::Positive = leg.side {
-=======
     let mut result = convert_fixed_point_to_f64(leg.instrument_amount, leg.instrument_decimals);
     // TODO: investigate why we invert long side instead of a short
     if let LegSide::Long = leg.side {
->>>>>>> 4eb5373c
         result = -result;
     }
 
