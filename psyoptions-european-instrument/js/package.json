{
  "name": "@convergence-rfq/psyoptions-european-instrument",
<<<<<<< HEAD
  "version": "3.3.2-dev",
=======
  "version": "2.3.2",
>>>>>>> 90d992ee
  "license": "MIT",
  "publishConfig": {
    "access": "public",
    "registry": "https://registry.npmjs.org"
  },
  "repository": "https://github.com/convergence-rfq/convergence-program-library.git",
  "author": "Convergence RFQ Maintainers <contact@tradersguild.so>",
  "main": "./generated/index.js",
  "types": "./generated/index.d.ts",
  "files": [
    "/generated",
    "/idl"
  ],
  "scripts": {
    "build": "rimraf dist && yarn solita && tsc -p tsconfig.json --declaration"
  },
  "dependencies": {
    "@convergence-rfq/beet": "^0.7.10",
    "@convergence-rfq/beet-solana": "^0.4.11",
    "@solana/spl-token": "^0.3.5",
    "@solana/web3.js": "^1.56.2",
    "bn.js": "^5.2.0"
  },
  "devDependencies": {
    "@convergence-rfq/solita": "^0.16.0",
    "@types/chai": "^4.3.0",
    "@types/mocha": "^9.0.0",
    "typescript": "^4.8.4",
    "rimraf": "^4.1.2"
  }
}<|MERGE_RESOLUTION|>--- conflicted
+++ resolved
@@ -1,10 +1,6 @@
 {
   "name": "@convergence-rfq/psyoptions-european-instrument",
-<<<<<<< HEAD
   "version": "3.3.2-dev",
-=======
-  "version": "2.3.2",
->>>>>>> 90d992ee
   "license": "MIT",
   "publishConfig": {
     "access": "public",
