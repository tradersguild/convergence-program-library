use anchor_lang::prelude::*;
use anchor_spl::associated_token::get_associated_token_address;
use anchor_spl::token::{
    close_account, transfer, CloseAccount, Mint, Token, TokenAccount, Transfer,
};
use euro_options::EuroMeta;
use rfq::state::{AssetIdentifier, AuthoritySide, MintInfo, ProtocolState, Response, Rfq};
use risk_engine::state::OptionType;

use crate::errors::PsyoptionsEuropeanError;
use crate::state::{AssetIdentifierDuplicate, AuthoritySideDuplicate, ParsedLegData};

mod errors;
mod euro_options;
mod state;

declare_id!("4rdj5AwNUBqF8fV5tp54g3UXtJUGLZhwQCoPbvNFA4Nh");

const ESCROW_SEED: &str = "escrow";

#[program]
pub mod psyoptions_european_instrument {
    use rfq::state::MintType;

    use super::*;

    pub fn validate_data(
        ctx: Context<ValidateData>,
        instrument_data: Vec<u8>,
        base_asset_index: Option<u16>,
        instrument_decimals: u8,
    ) -> Result<()> {
<<<<<<< HEAD
        let euro_meta_acc = &ctx.accounts.euro_meta;
        require!(
            data_size as usize
                == std::mem::size_of::<Pubkey>() * 2 + std::mem::size_of::<OptionType>(),
=======
        let ValidateData {
            euro_meta,
            mint_info,
            ..
        } = &ctx.accounts;

        require_eq!(
            instrument_data.len(),
            ParsedLegData::SERIALIZED_SIZE,
>>>>>>> bff23b61
            PsyoptionsEuropeanError::InvalidDataSize
        );
        let ParsedLegData {
            option_common_data,
            mint_address,
            euro_meta_address,
        } = AnchorDeserialize::try_from_slice(&instrument_data)?;
        require!(
            euro_meta_address == euro_meta.key(),
            PsyoptionsEuropeanError::PassedEuroMetaDoesNotMatch
        );
        let expected_mint = match option_common_data.option_type {
            OptionType::Call => euro_meta.call_option_mint,
            OptionType::Put => euro_meta.put_option_mint,
        };
        require!(
            mint_address == expected_mint,
            PsyoptionsEuropeanError::PassedMintDoesNotMatch
        );
        require!(
            option_common_data.underlying_amount_per_contract
                == euro_meta.underlying_amount_per_contract,
            PsyoptionsEuropeanError::PassedUnderlyingAmountPerContractDoesNotMatch
        );
        require!(
            option_common_data.strike_price == euro_meta.strike_price,
            PsyoptionsEuropeanError::PassedStrikePriceDoesNotMatch
        );
        require!(
            option_common_data.expiration_timestamp == euro_meta.expiration,
            PsyoptionsEuropeanError::PassedExpirationTimestampDoesNotMatch
        );

        require!(
            instrument_decimals == euro_options::TOKEN_DECIMALS,
            PsyoptionsEuropeanError::DecimalsAmountDoesNotMatch
        );

        if let (Some(passed_base_asset_index), MintType::AssetWithRisk { base_asset_index }) =
            (base_asset_index, mint_info.mint_type)
        {
            require!(
                passed_base_asset_index == base_asset_index.into(),
                PsyoptionsEuropeanError::BaseAssetDoesNotMatch
            );
        } else {
            err!(PsyoptionsEuropeanError::StablecoinAsBaseAssetIsNotSupported)?
        }

        Ok(())
    }

    pub fn prepare_to_settle(
        ctx: Context<PrepareToSettle>,
        asset_identifier: AssetIdentifierDuplicate,
        side: AuthoritySideDuplicate,
    ) -> Result<()> {
        let PrepareToSettle {
            caller,
            caller_tokens,
            rfq,
            response,
            mint,
            escrow,
            token_program,
            ..
        } = &ctx.accounts;
        let asset_data = rfq.get_asset_instrument_data(asset_identifier.into());
        let ParsedLegData { mint_address, .. } = AnchorDeserialize::try_from_slice(&asset_data)?;

        require!(
            mint_address == mint.key(),
            PsyoptionsEuropeanError::PassedMintDoesNotMatch
        );

        let token_amount =
            response.get_asset_amount_to_transfer(rfq, asset_identifier.into(), side.into());

        if token_amount > 0 {
            let transfer_accounts = Transfer {
                from: caller_tokens.to_account_info(),
                to: escrow.to_account_info(),
                authority: caller.to_account_info(),
            };
            let transfer_ctx = CpiContext::new(token_program.to_account_info(), transfer_accounts);
            transfer(transfer_ctx, token_amount as u64)?;
        }

        Ok(())
    }

    pub fn settle(ctx: Context<Settle>, asset_identifier: AssetIdentifierDuplicate) -> Result<()> {
        let Settle {
            rfq,
            response,
            escrow,
            receiver_tokens,
            token_program,
            ..
        } = &ctx.accounts;

        response
            .get_assets_receiver(rfq, asset_identifier.into())
            .validate_is_associated_token_account(
                rfq,
                response,
                escrow.mint,
                receiver_tokens.key(),
            )?;

        transfer_from_an_escrow(
            escrow,
            receiver_tokens,
            response.key(),
            asset_identifier.into(),
            *ctx.bumps.get("escrow").unwrap(),
            token_program,
        )?;

        Ok(())
    }

    pub fn revert_preparation(
        ctx: Context<RevertPreparation>,
        asset_identifier: AssetIdentifierDuplicate,
        side: AuthoritySideDuplicate,
    ) -> Result<()> {
        let RevertPreparation {
            rfq,
            response,
            escrow,
            tokens,
            token_program,
            ..
        } = &ctx.accounts;

        let side: AuthoritySide = side.into();
        side.validate_is_associated_token_account(rfq, response, escrow.mint, tokens.key())?;

        if side
            == response
                .get_assets_receiver(rfq, asset_identifier.into())
                .revert()
        {
            transfer_from_an_escrow(
                escrow,
                tokens,
                response.key(),
                asset_identifier.into(),
                *ctx.bumps.get("escrow").unwrap(),
                token_program,
            )?;
        }

        Ok(())
    }

    pub fn clean_up(
        ctx: Context<CleanUp>,
        asset_identifier: AssetIdentifierDuplicate,
    ) -> Result<()> {
        let CleanUp {
            protocol,
            rfq,
            response,
            first_to_prepare,
            escrow,
            backup_receiver,
            token_program,
            ..
        } = &ctx.accounts;

        require!(
            get_associated_token_address(&protocol.authority, &escrow.mint)
                == backup_receiver.key(),
            PsyoptionsEuropeanError::InvalidBackupAddress
        );

        let expected_first_to_prepare = response
            .get_preparation_initialized_by(asset_identifier.into())
            .unwrap()
            .to_public_key(rfq, response);
        require!(
            first_to_prepare.key() == expected_first_to_prepare,
            PsyoptionsEuropeanError::NotFirstToPrepare
        );

        transfer_from_an_escrow(
            escrow,
            backup_receiver,
            response.key(),
            asset_identifier.into(),
            *ctx.bumps.get("escrow").unwrap(),
            token_program,
        )?;

        close_escrow_account(
            escrow,
            first_to_prepare,
            response.key(),
            asset_identifier.into(),
            *ctx.bumps.get("escrow").unwrap(),
            token_program,
        )?;

        Ok(())
    }
}

fn transfer_from_an_escrow<'info>(
    escrow: &Account<'info, TokenAccount>,
    receiver: &Account<'info, TokenAccount>,
    response: Pubkey,
    asset_identifier: AssetIdentifier,
    bump: u8,
    token_program: &Program<'info, Token>,
) -> Result<()> {
    let amount = escrow.amount;
    let transfer_accounts = Transfer {
        from: escrow.to_account_info(),
        to: receiver.to_account_info(),
        authority: escrow.to_account_info(),
    };
    let response_key = response.key();
    let leg_index_seed = asset_identifier.to_seed_bytes();
    let bump_seed = [bump];
    let escrow_seed = &[&[
        ESCROW_SEED.as_bytes(),
        response_key.as_ref(),
        &leg_index_seed,
        &bump_seed,
    ][..]];
    let transfer_ctx = CpiContext::new_with_signer(
        token_program.to_account_info(),
        transfer_accounts,
        escrow_seed,
    );
    transfer(transfer_ctx, amount)?;

    Ok(())
}

fn close_escrow_account<'info>(
    escrow: &Account<'info, TokenAccount>,
    sol_receiver: &UncheckedAccount<'info>,
    response: Pubkey,
    asset_identifier: AssetIdentifier,
    bump: u8,
    token_program: &Program<'info, Token>,
) -> Result<()> {
    let close_tokens_account = CloseAccount {
        account: escrow.to_account_info(),
        destination: sol_receiver.to_account_info(),
        authority: escrow.to_account_info(),
    };

    let response_key = response.key();
    let leg_index_seed = asset_identifier.to_seed_bytes();
    let bump_seed = [bump];
    let escrow_seed = &[&[
        ESCROW_SEED.as_bytes(),
        response_key.as_ref(),
        &leg_index_seed,
        &bump_seed,
    ][..]];

    let close_tokens_account_ctx = CpiContext::new_with_signer(
        token_program.to_account_info(),
        close_tokens_account,
        escrow_seed,
    );

    close_account(close_tokens_account_ctx)
}

#[derive(Accounts)]
pub struct ValidateData<'info> {
    /// protocol provided
    #[account(signer)]
    pub protocol: Account<'info, ProtocolState>,

    /// user provided
    pub euro_meta: Account<'info, EuroMeta>,
    #[account(constraint = euro_meta.underlying_mint == mint_info.mint_address @ PsyoptionsEuropeanError::PassedMintDoesNotMatch)]
    pub mint_info: Account<'info, MintInfo>,
}

#[derive(Accounts)]
#[instruction(asset_identifier: AssetIdentifier)]
pub struct PrepareToSettle<'info> {
    /// protocol provided
    #[account(signer)]
    pub protocol: Account<'info, ProtocolState>,
    pub rfq: Box<Account<'info, Rfq>>,
    pub response: Account<'info, Response>,

    /// user provided
    #[account(mut)]
    pub caller: Signer<'info>,
    #[account(mut, constraint = caller_tokens.mint == mint.key() @ PsyoptionsEuropeanError::PassedMintDoesNotMatch)]
    pub caller_tokens: Account<'info, TokenAccount>,

    pub mint: Account<'info, Mint>,

    #[account(init_if_needed, payer = caller, token::mint = mint, token::authority = escrow,
        seeds = [ESCROW_SEED.as_bytes(), response.key().as_ref(), &asset_identifier.to_seed_bytes()], bump)]
    pub escrow: Account<'info, TokenAccount>,

    pub system_program: Program<'info, System>,
    pub token_program: Program<'info, Token>,
    pub rent: Sysvar<'info, Rent>,
}

#[derive(Accounts)]
#[instruction(asset_identifier: AssetIdentifier)]
pub struct Settle<'info> {
    /// protocol provided
    #[account(signer)]
    pub protocol: Account<'info, ProtocolState>,
    pub rfq: Box<Account<'info, Rfq>>,
    pub response: Account<'info, Response>,

    /// user provided
    #[account(mut, seeds = [ESCROW_SEED.as_bytes(), response.key().as_ref(), &asset_identifier.to_seed_bytes()], bump)]
    pub escrow: Account<'info, TokenAccount>,
    #[account(mut, constraint = receiver_tokens.mint == escrow.mint @ PsyoptionsEuropeanError::PassedMintDoesNotMatch)]
    pub receiver_tokens: Account<'info, TokenAccount>,

    pub token_program: Program<'info, Token>,
}

#[derive(Accounts)]
#[instruction(asset_identifier: AssetIdentifier)]
pub struct RevertPreparation<'info> {
    /// protocol provided
    #[account(signer)]
    pub protocol: Account<'info, ProtocolState>,
    pub rfq: Box<Account<'info, Rfq>>,
    pub response: Account<'info, Response>,

    /// user provided
    #[account(mut, seeds = [ESCROW_SEED.as_bytes(), response.key().as_ref(), &asset_identifier.to_seed_bytes()], bump)]
    pub escrow: Account<'info, TokenAccount>,
    #[account(mut, constraint = tokens.mint == escrow.mint @ PsyoptionsEuropeanError::PassedMintDoesNotMatch)]
    pub tokens: Account<'info, TokenAccount>,

    pub token_program: Program<'info, Token>,
}

#[derive(Accounts)]
#[instruction(asset_identifier: AssetIdentifier)]
pub struct CleanUp<'info> {
    /// protocol provided
    #[account(signer)]
    pub protocol: Account<'info, ProtocolState>,
    pub rfq: Box<Account<'info, Rfq>>,
    pub response: Account<'info, Response>,

    /// user provided
    /// CHECK: is an authority first to prepare for settlement
    #[account(mut)]
    pub first_to_prepare: UncheckedAccount<'info>,
    #[account(mut, seeds = [ESCROW_SEED.as_bytes(), response.key().as_ref(), &asset_identifier.to_seed_bytes()], bump)]
    pub escrow: Account<'info, TokenAccount>,
    #[account(mut, constraint = backup_receiver.mint == escrow.mint @ PsyoptionsEuropeanError::PassedMintDoesNotMatch)]
    pub backup_receiver: Account<'info, TokenAccount>,

    pub token_program: Program<'info, Token>,
}<|MERGE_RESOLUTION|>--- conflicted
+++ resolved
@@ -30,12 +30,6 @@
         base_asset_index: Option<u16>,
         instrument_decimals: u8,
     ) -> Result<()> {
-<<<<<<< HEAD
-        let euro_meta_acc = &ctx.accounts.euro_meta;
-        require!(
-            data_size as usize
-                == std::mem::size_of::<Pubkey>() * 2 + std::mem::size_of::<OptionType>(),
-=======
         let ValidateData {
             euro_meta,
             mint_info,
@@ -45,7 +39,6 @@
         require_eq!(
             instrument_data.len(),
             ParsedLegData::SERIALIZED_SIZE,
->>>>>>> bff23b61
             PsyoptionsEuropeanError::InvalidDataSize
         );
         let ParsedLegData {
