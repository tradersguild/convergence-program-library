--- conflicted
+++ resolved
@@ -22,20 +22,8 @@
   SOLANA_BASE_ASSET_INDEX,
   SWITCHBOARD_BTC_ORACLE,
 } from "../utilities/constants";
-<<<<<<< HEAD
-import { RiskCategory } from "../utilities/types";
-import {
-  fixtureAccountsPath,
-  fixtureKeypairsPath,
-  fixturesBasePath,
-  pubkeyNamingFilePath,
-  testsDirectory,
-} from "../utilities/fixtures";
-import { HxroPrintTradeProvider } from "../utilities/printTradeProviders/hxroPrintTradeProvider";
-=======
 import { OracleSource, RiskCategory } from "../utilities/types";
 import { fixtureAccountsPath, getKeypairPath, pubkeyNamingFilePath, readKeypair } from "../utilities/fixtures";
->>>>>>> 4eb5373c
 
 const ledgerPath = path.join(".anchor", "test-ledger");
 const buildDirectoryPath = path.join("target", "deploy");
