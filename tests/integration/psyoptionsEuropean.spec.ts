import { BN } from "@project-serum/anchor";
import { PublicKey } from "@solana/web3.js";
import { sleep, toAbsolutePrice, TokenChangeMeasurer, toLegMultiplier, withTokenDecimals } from "../utilities/helpers";
import { PsyoptionsEuropeanInstrument, EuroOptionsFacade } from "../utilities/instruments/psyoptionsEuropeanInstrument";
import { AuthoritySide, Quote, Side } from "../utilities/types";
import { Context, getContext } from "../utilities/wrappers";
import { CONTRACT_DECIMALS_BN, OptionType } from "../dependencies/tokenized-euros/src";

describe("Psyoptions European instrument integration tests", () => {
  let context: Context;
  let taker: PublicKey;
  let maker: PublicKey;
  let dao: PublicKey;
  let options: EuroOptionsFacade;

  before(async () => {
    context = await getContext();
    taker = context.taker.publicKey;
    maker = context.maker.publicKey;
    dao = context.dao.publicKey;

    options = await EuroOptionsFacade.initalizeNewOptionMeta(context, {
      underlyingMint: context.assetToken,
      stableMint: context.quoteToken,
      underlyingPerContract: withTokenDecimals(1),
    });
  });

  it("Create two-way RFQ with one euro option leg, respond and settle as sell", async () => {
    let tokenMeasurer = await TokenChangeMeasurer.takeSnapshot(
      context,
      ["quote", "asset", options.callMint],
      [taker, maker]
    );

    // create a two way RFQ specifying 1 option call as a leg
    const rfq = await context.createRfq({
      legs: [
        PsyoptionsEuropeanInstrument.create(context, options, OptionType.CALL, {
          amount: new BN(1).mul(CONTRACT_DECIMALS_BN),
          side: Side.Bid,
        }),
      ],
    });
    // response with agreeing to sell 2 options for 500$ or buy 5 for 450$
    const response = await rfq.respond({
      bid: Quote.getStandart(toAbsolutePrice(withTokenDecimals(450)), toLegMultiplier(5)),
      ask: Quote.getStandart(toAbsolutePrice(withTokenDecimals(500)), toLegMultiplier(2)),
    });
    // taker confirms to buy 1 option
    await response.confirm({ side: Side.Ask, legMultiplierBps: toLegMultiplier(1) });

    await response.prepareSettlement(AuthoritySide.Taker);

    await options.mintOptions(context.maker, new BN(1), OptionType.CALL);
    await response.prepareSettlement(AuthoritySide.Maker);

    // taker should receive 1 option, maker should receive 500$ and lose 1 bitcoin as option collateral
    await response.settle(maker, [taker]);
    await tokenMeasurer.expectChange([
      { token: options.callMint, user: taker, delta: new BN(1).mul(CONTRACT_DECIMALS_BN) },
      { token: "quote", user: taker, delta: withTokenDecimals(-500) },
      { token: "quote", user: maker, delta: withTokenDecimals(500) },
      { token: "asset", user: maker, delta: withTokenDecimals(-1) },
      { token: options.callMint, user: maker, delta: new BN(0) },
    ]);

    await response.unlockResponseCollateral();
    await response.cleanUp();
  });

<<<<<<< HEAD
  // it("Create two-way RFQ with one euro option leg, respond but maker defaults on settlement", async () => {
  //   // create a two way RFQ specifying 1 option put as a leg
  //   const rfq = await context.createRfq({
  //     activeWindow: 2,
  //     settlingWindow: 1,
  //     legs: [
  //       PsyoptionsEuropeanInstrument.create(context, options.putMint, options.metaKey, OptionType.PUT, {
  //         amount: new BN(1).mul(CONTRACT_DECIMALS_BN),
  //         side: Side.Bid,
  //       }),
  //     ],
  //   });
  //   // response with agreeing to buy 5 options for 450$
  //   const response = await rfq.respond({
  //     bid: Quote.getStandart(toAbsolutePrice(withTokenDecimals(450)), toLegMultiplier(5)),
  //   });
  //   // taker confirms to sell 2 options
  //   await response.confirm({ side: Side.Bid, legMultiplierBps: toLegMultiplier(2) });
=======
  it("Create two-way RFQ with one euro option leg, respond but maker defaults on settlement", async () => {
    // create a two way RFQ specifying 1 option put as a leg
    const rfq = await context.createRfq({
      activeWindow: 2,
      settlingWindow: 1,
      legs: [
        PsyoptionsEuropeanInstrument.create(context, options, OptionType.PUT, {
          amount: new BN(1).mul(CONTRACT_DECIMALS_BN),
          side: Side.Bid,
        }),
      ],
    });
    // response with agreeing to buy 5 options for 450$
    const response = await rfq.respond({
      bid: Quote.getStandart(toAbsolutePrice(withTokenDecimals(450)), toLegMultiplier(5)),
    });
    // taker confirms to sell 2 options
    await response.confirm({ side: Side.Bid, legMultiplierBps: toLegMultiplier(2) });
>>>>>>> bff23b61

  //   await options.mintOptions(context.taker, new BN(2), OptionType.PUT);

  //   let tokenMeasurer = await TokenChangeMeasurer.takeSnapshot(context, [options.putMint], [taker]);
  //   await response.prepareSettlement(AuthoritySide.Taker);
  //   await sleep(3000);

  //   await response.revertSettlementPreparation(AuthoritySide.Taker);

  //   // taker have returned his assets
  //   await tokenMeasurer.expectChange([{ token: options.putMint, user: taker, delta: new BN(0) }]);

  //   await response.settleOnePartyDefault();
  //   await response.cleanUp();
  //   await rfq.cleanUp();
  // });
});


<|MERGE_RESOLUTION|>--- conflicted
+++ resolved
@@ -69,7 +69,6 @@
     await response.cleanUp();
   });
 
-<<<<<<< HEAD
   // it("Create two-way RFQ with one euro option leg, respond but maker defaults on settlement", async () => {
   //   // create a two way RFQ specifying 1 option put as a leg
   //   const rfq = await context.createRfq({
@@ -88,7 +87,6 @@
   //   });
   //   // taker confirms to sell 2 options
   //   await response.confirm({ side: Side.Bid, legMultiplierBps: toLegMultiplier(2) });
-=======
   it("Create two-way RFQ with one euro option leg, respond but maker defaults on settlement", async () => {
     // create a two way RFQ specifying 1 option put as a leg
     const rfq = await context.createRfq({
@@ -107,23 +105,20 @@
     });
     // taker confirms to sell 2 options
     await response.confirm({ side: Side.Bid, legMultiplierBps: toLegMultiplier(2) });
->>>>>>> bff23b61
 
-  //   await options.mintOptions(context.taker, new BN(2), OptionType.PUT);
+    //   await options.mintOptions(context.taker, new BN(2), OptionType.PUT);
 
-  //   let tokenMeasurer = await TokenChangeMeasurer.takeSnapshot(context, [options.putMint], [taker]);
-  //   await response.prepareSettlement(AuthoritySide.Taker);
-  //   await sleep(3000);
+    //   let tokenMeasurer = await TokenChangeMeasurer.takeSnapshot(context, [options.putMint], [taker]);
+    //   await response.prepareSettlement(AuthoritySide.Taker);
+    //   await sleep(3000);
 
-  //   await response.revertSettlementPreparation(AuthoritySide.Taker);
+    //   await response.revertSettlementPreparation(AuthoritySide.Taker);
 
-  //   // taker have returned his assets
-  //   await tokenMeasurer.expectChange([{ token: options.putMint, user: taker, delta: new BN(0) }]);
+    //   // taker have returned his assets
+    //   await tokenMeasurer.expectChange([{ token: options.putMint, user: taker, delta: new BN(0) }]);
 
-  //   await response.settleOnePartyDefault();
-  //   await response.cleanUp();
-  //   await rfq.cleanUp();
-  // });
-});
-
-
+    //   await response.settleOnePartyDefault();
+    //   await response.cleanUp();
+    //   await rfq.cleanUp();
+  });
+});