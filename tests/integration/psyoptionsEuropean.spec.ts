import { BN } from "@project-serum/anchor";
import { PublicKey } from "@solana/web3.js";
import {
  attachImprovedLogDisplay,
  runInParallelWithWait,
  toAbsolutePrice,
  TokenChangeMeasurer,
  toLegMultiplier,
  withTokenDecimals,
} from "../utilities/helpers";
import { PsyoptionsEuropeanInstrument, EuroOptionsFacade } from "../utilities/instruments/psyoptionsEuropeanInstrument";
<<<<<<< HEAD
import { AuthoritySide, Quote, RiskCategory, QuoteSide, LegSide } from "../utilities/types";
=======
import { AuthoritySide, OracleSource, Quote, RiskCategory, QuoteSide, LegSide } from "../utilities/types";
>>>>>>> 4eb5373c
import { Context, getContext, Mint } from "../utilities/wrappers";
import { CONTRACT_DECIMALS_BN, OptionType } from "@mithraic-labs/tokenized-euros";
import { SWITCHBOARD_BTC_ORACLE } from "../utilities/constants";

describe("Psyoptions European instrument integration tests", () => {
  let context: Context;
  let taker: PublicKey;
  let maker: PublicKey;
  let options: EuroOptionsFacade;

  beforeEach(function () {
    attachImprovedLogDisplay(this, context);
  });

  before(async () => {
    context = await getContext();
    taker = context.taker.publicKey;
    maker = context.maker.publicKey;

    options = await EuroOptionsFacade.initalizeNewOptionMeta(context, {
      underlyingMint: context.btcToken,
      stableMint: context.quoteToken,
      underlyingPerContract: withTokenDecimals(1),
    });
  });

  it("Create two-way RFQ with one euro option leg, respond and settle as sell", async () => {
    let tokenMeasurer = await TokenChangeMeasurer.takeSnapshot(
      context,
      ["quote", "asset", options.callMint],
      [taker, maker]
    );

    // create a two way RFQ specifying 1 option call as a leg
    const rfq = await context.createEscrowRfq({
      legs: [
        PsyoptionsEuropeanInstrument.create(context, options, OptionType.CALL, {
          amount: new BN(1).mul(CONTRACT_DECIMALS_BN),
<<<<<<< HEAD
          side: LegSide.Positive,
=======
          side: LegSide.Long,
>>>>>>> 4eb5373c
        }),
      ],
    });
    // response with agreeing to sell 2 options for 500$ or buy 5 for 450$
    const response = await rfq.respond({
      bid: Quote.getStandard(toAbsolutePrice(withTokenDecimals(450)), toLegMultiplier(5)),
      ask: Quote.getStandard(toAbsolutePrice(withTokenDecimals(500)), toLegMultiplier(2)),
    });
    // taker confirms to buy 1 option
    await response.confirm({ side: QuoteSide.Ask, legMultiplierBps: toLegMultiplier(1) });

    await response.prepareEscrowSettlement(AuthoritySide.Taker);

    await options.mintOptions(context.maker, new BN(1), OptionType.CALL);
    await response.prepareEscrowSettlement(AuthoritySide.Maker);

    // taker should receive 1 option, maker should receive 500$ and lose 1 bitcoin as option collateral
    await response.settleEscrow(maker, [taker]);
    await tokenMeasurer.expectChange([
      { token: options.callMint, user: taker, delta: new BN(1).mul(CONTRACT_DECIMALS_BN) },
      { token: "quote", user: taker, delta: withTokenDecimals(-500) },
      { token: "quote", user: maker, delta: withTokenDecimals(500) },
      { token: "asset", user: maker, delta: withTokenDecimals(-1) },
      { token: options.callMint, user: maker, delta: new BN(0) },
    ]);

    await response.unlockResponseCollateral();
    await response.cleanUp();
  });

  it("Create two-way RFQ with one euro option leg, respond but maker defaults on settlement", async () => {
    // create a two way RFQ specifying 1 option put as a leg
    const rfq = await context.createEscrowRfq({
      activeWindow: 2,
      settlingWindow: 1,
      legs: [
        PsyoptionsEuropeanInstrument.create(context, options, OptionType.PUT, {
          amount: new BN(1).mul(CONTRACT_DECIMALS_BN),
<<<<<<< HEAD
          side: LegSide.Positive,
=======
          side: LegSide.Long,
>>>>>>> 4eb5373c
        }),
      ],
    });

    const [response, tokenMeasurer] = await runInParallelWithWait(async () => {
      // response with agreeing to buy 5 options for 450$
      const response = await rfq.respond({
        bid: Quote.getStandard(toAbsolutePrice(withTokenDecimals(450)), toLegMultiplier(5)),
      });
      // taker confirms to sell 2 options
      await response.confirm({ side: QuoteSide.Bid, legMultiplierBps: toLegMultiplier(2) });

      await options.mintOptions(context.taker, new BN(2), OptionType.PUT);

      let tokenMeasurer = await TokenChangeMeasurer.takeSnapshot(context, [options.putMint], [taker]);
      await response.prepareEscrowSettlement(AuthoritySide.Taker);

      return [response, tokenMeasurer];
    }, 3.5);

    await response.revertEscrowSettlementPreparation(AuthoritySide.Taker);

    // taker have returned his assets
    await tokenMeasurer.expectChange([{ token: options.putMint, user: taker, delta: new BN(0) }]);

    await response.settleOnePartyDefault();
    await response.cleanUp();
    await rfq.cleanUp();
  });

  it("Successful settlement flow with a lot of different base asset options", async () => {
    const legAmount = 6;
    const baseAssetOffset = 6300;
    const mints = await Promise.all(
      [...Array(legAmount)].map(async (_, i) => {
        const mint = await Mint.create(context);
        await context.addBaseAsset(
          baseAssetOffset + i,
          "TEST",
          RiskCategory.High,
          OracleSource.Switchboard,
          SWITCHBOARD_BTC_ORACLE,
          null,
          null
        );
        await mint.register(baseAssetOffset + i);
        return mint;
      })
    );
    const options = await Promise.all(
      mints.map(
        async (mint, i) =>
          await EuroOptionsFacade.initalizeNewOptionMeta(context, {
            underlyingMint: mint,
            stableMint: context.quoteToken,
            underlyingPerContract: withTokenDecimals(i + 1),
          })
      )
    );
    const legs = options.map((option) =>
      PsyoptionsEuropeanInstrument.create(context, option, OptionType.CALL, {
        amount: new BN(1).mul(CONTRACT_DECIMALS_BN),
<<<<<<< HEAD
        side: LegSide.Positive,
=======
        side: LegSide.Long,
>>>>>>> 4eb5373c
      })
    );
    const rfq = await context.createEscrowRfq({
      legs: [legs[0]],
      allLegs: legs,
      finalize: false,
    });
    await rfq.addLegs([...legs.slice(1, 3)], false);
    await rfq.addLegs([...legs.slice(3, 5)], false);
    await rfq.addLegs([...legs.slice(5)]);

    const response = await rfq.respond({
      bid: Quote.getStandard(toAbsolutePrice(withTokenDecimals(450)), toLegMultiplier(5)),
      ask: Quote.getStandard(toAbsolutePrice(withTokenDecimals(500)), toLegMultiplier(2)),
    });
    await response.confirm({ side: QuoteSide.Ask, legMultiplierBps: toLegMultiplier(1) });

    // mint options
    await Promise.all(options.map(async (option) => option.mintOptions(context.maker, new BN(2), OptionType.CALL)));

    await response.prepareEscrowSettlement(AuthoritySide.Taker, legAmount / 2);
    await response.prepareMoreEscrowLegsSettlement(AuthoritySide.Taker, legAmount / 2, legAmount / 2);
    await response.prepareEscrowSettlement(AuthoritySide.Maker, legAmount / 2);
    await response.prepareMoreEscrowLegsSettlement(AuthoritySide.Maker, legAmount / 2, legAmount / 2);

    await response.settleEscrow(
      maker,
      [...Array(legAmount)].map(() => taker)
    );
    await response.unlockResponseCollateral();
    await response.cleanUp();
  });
});<|MERGE_RESOLUTION|>--- conflicted
+++ resolved
@@ -9,11 +9,7 @@
   withTokenDecimals,
 } from "../utilities/helpers";
 import { PsyoptionsEuropeanInstrument, EuroOptionsFacade } from "../utilities/instruments/psyoptionsEuropeanInstrument";
-<<<<<<< HEAD
-import { AuthoritySide, Quote, RiskCategory, QuoteSide, LegSide } from "../utilities/types";
-=======
 import { AuthoritySide, OracleSource, Quote, RiskCategory, QuoteSide, LegSide } from "../utilities/types";
->>>>>>> 4eb5373c
 import { Context, getContext, Mint } from "../utilities/wrappers";
 import { CONTRACT_DECIMALS_BN, OptionType } from "@mithraic-labs/tokenized-euros";
 import { SWITCHBOARD_BTC_ORACLE } from "../utilities/constants";
@@ -52,11 +48,7 @@
       legs: [
         PsyoptionsEuropeanInstrument.create(context, options, OptionType.CALL, {
           amount: new BN(1).mul(CONTRACT_DECIMALS_BN),
-<<<<<<< HEAD
-          side: LegSide.Positive,
-=======
           side: LegSide.Long,
->>>>>>> 4eb5373c
         }),
       ],
     });
@@ -95,11 +87,7 @@
       legs: [
         PsyoptionsEuropeanInstrument.create(context, options, OptionType.PUT, {
           amount: new BN(1).mul(CONTRACT_DECIMALS_BN),
-<<<<<<< HEAD
-          side: LegSide.Positive,
-=======
           side: LegSide.Long,
->>>>>>> 4eb5373c
         }),
       ],
     });
@@ -162,11 +150,7 @@
     const legs = options.map((option) =>
       PsyoptionsEuropeanInstrument.create(context, option, OptionType.CALL, {
         amount: new BN(1).mul(CONTRACT_DECIMALS_BN),
-<<<<<<< HEAD
-        side: LegSide.Positive,
-=======
         side: LegSide.Long,
->>>>>>> 4eb5373c
       })
     );
     const rfq = await context.createEscrowRfq({
