import { BN } from "@project-serum/anchor";
import { PublicKey } from "@solana/web3.js";
import {
  attachImprovedLogDisplay,
  calculateLegsHash,
  calculateLegsSize,
  runInParallelWithWait,
  toAbsolutePrice,
  TokenChangeMeasurer,
  toLegMultiplier,
  withTokenDecimals,
} from "../utilities/helpers";
import { PsyoptionsEuropeanInstrument, EuroOptionsFacade } from "../utilities/instruments/psyoptionsEuropeanInstrument";
import { AuthoritySide, Quote, RiskCategory, Side } from "../utilities/types";
import { Context, getContext, Mint } from "../utilities/wrappers";
import { CONTRACT_DECIMALS_BN, OptionType } from "@mithraic-labs/tokenized-euros";
import { SWITCHBOARD_BTC_ORACLE } from "../utilities/constants";

describe("Psyoptions European instrument integration tests", () => {
  let context: Context;
  let taker: PublicKey;
  let maker: PublicKey;
  let options: EuroOptionsFacade;

  beforeEach(function () {
    attachImprovedLogDisplay(this, context);
  });

  before(async () => {
    context = await getContext();
    taker = context.taker.publicKey;
    maker = context.maker.publicKey;

    options = await EuroOptionsFacade.initalizeNewOptionMeta(context, {
      underlyingMint: context.assetToken,
      stableMint: context.quoteToken,
      underlyingPerContract: withTokenDecimals(1),
    });
  });

  it("Create two-way RFQ with one euro option leg, respond and settle as sell", async () => {
    let tokenMeasurer = await TokenChangeMeasurer.takeSnapshot(
      context,
      ["quote", "asset", options.callMint],
      [taker, maker]
    );

    // create a two way RFQ specifying 1 option call as a leg
    const rfq = await context.createRfq({
      legs: [
        PsyoptionsEuropeanInstrument.create(context, options, OptionType.CALL, {
          amount: new BN(1).mul(CONTRACT_DECIMALS_BN),
          side: Side.Bid,
        }),
      ],
    });
    // response with agreeing to sell 2 options for 500$ or buy 5 for 450$
    const response = await rfq.respond({
      bid: Quote.getStandard(toAbsolutePrice(withTokenDecimals(450)), toLegMultiplier(5)),
      ask: Quote.getStandard(toAbsolutePrice(withTokenDecimals(500)), toLegMultiplier(2)),
    });
    // taker confirms to buy 1 option
    await response.confirm({ side: Side.Ask, legMultiplierBps: toLegMultiplier(1) });

    await response.prepareEscrowSettlement(AuthoritySide.Taker);

    await options.mintOptions(context.maker, new BN(1), OptionType.CALL);
    await response.prepareEscrowSettlement(AuthoritySide.Maker);

    // taker should receive 1 option, maker should receive 500$ and lose 1 bitcoin as option collateral
    await response.settleEscrow(maker, [taker]);
    await tokenMeasurer.expectChange([
      { token: options.callMint, user: taker, delta: new BN(1).mul(CONTRACT_DECIMALS_BN) },
      { token: "quote", user: taker, delta: withTokenDecimals(-500) },
      { token: "quote", user: maker, delta: withTokenDecimals(500) },
      { token: "asset", user: maker, delta: withTokenDecimals(-1) },
      { token: options.callMint, user: maker, delta: new BN(0) },
    ]);

    await response.unlockResponseCollateral();
    await response.cleanUp();
  });

  it("Create two-way RFQ with one euro option leg, respond but maker defaults on settlement", async () => {
    // create a two way RFQ specifying 1 option put as a leg
    const rfq = await context.createRfq({
      activeWindow: 2,
      settlingWindow: 1,
      legs: [
        PsyoptionsEuropeanInstrument.create(context, options, OptionType.PUT, {
          amount: new BN(1).mul(CONTRACT_DECIMALS_BN),
          side: Side.Bid,
        }),
      ],
    });

    const [response, tokenMeasurer] = await runInParallelWithWait(async () => {
      // response with agreeing to buy 5 options for 450$
      const response = await rfq.respond({
        bid: Quote.getStandard(toAbsolutePrice(withTokenDecimals(450)), toLegMultiplier(5)),
      });
      // taker confirms to sell 2 options
      await response.confirm({ side: Side.Bid, legMultiplierBps: toLegMultiplier(2) });

<<<<<<< HEAD
    let tokenMeasurer = await TokenChangeMeasurer.takeSnapshot(context, [options.putMint], [taker]);
    await response.prepareEscrowSettlement(AuthoritySide.Taker);
    await sleep(3000);
=======
      await options.mintOptions(context.taker, new BN(2), OptionType.PUT);

      let tokenMeasurer = await TokenChangeMeasurer.takeSnapshot(context, [options.putMint], [taker]);
      await response.prepareSettlement(AuthoritySide.Taker);

      return [response, tokenMeasurer];
    }, 3.5);
>>>>>>> 92dba8cb

    await response.revertEscrowSettlementPreparation(AuthoritySide.Taker);

    // taker have returned his assets
    await tokenMeasurer.expectChange([{ token: options.putMint, user: taker, delta: new BN(0) }]);

    await response.settleOnePartyDefault();
    await response.cleanUp();
    await rfq.cleanUp();
  });

  it("Successful settlement flow with a lot of different base asset options", async () => {
    const legAmount = 6;
    const baseAssetOffset = 6300;
    const mints = await Promise.all(
      [...Array(legAmount)].map(async (_, i) => {
        const mint = await Mint.create(context);
        await context.addBaseAsset(baseAssetOffset + i, "TEST", RiskCategory.High, SWITCHBOARD_BTC_ORACLE);
        await mint.register(baseAssetOffset + i);
        return mint;
      })
    );
    const options = await Promise.all(
      mints.map(
        async (mint, i) =>
          await EuroOptionsFacade.initalizeNewOptionMeta(context, {
            underlyingMint: mint,
            stableMint: context.quoteToken,
            underlyingPerContract: withTokenDecimals(i + 1),
          })
      )
    );
    const legs = options.map((option) =>
      PsyoptionsEuropeanInstrument.create(context, option, OptionType.CALL, {
        amount: new BN(1).mul(CONTRACT_DECIMALS_BN),
        side: Side.Bid,
      })
    );
    const rfq = await context.createRfq({
      legs: [legs[0]],
      legsSize: calculateLegsSize(legs),
      legsHash: calculateLegsHash(legs, context.program),
      finalize: false,
    });
    await rfq.addLegs([...legs.slice(1, 3)], false);
    await rfq.addLegs([...legs.slice(3, 5)], false);
    await rfq.addLegs([...legs.slice(5)]);

    const response = await rfq.respond({
      bid: Quote.getStandard(toAbsolutePrice(withTokenDecimals(450)), toLegMultiplier(5)),
      ask: Quote.getStandard(toAbsolutePrice(withTokenDecimals(500)), toLegMultiplier(2)),
    });
    await response.confirm({ side: Side.Ask, legMultiplierBps: toLegMultiplier(1) });

    // mint options
    await Promise.all(options.map(async (option) => option.mintOptions(context.maker, new BN(2), OptionType.CALL)));

    await response.prepareSettlement(AuthoritySide.Taker, legAmount / 2);
    await response.prepareMoreLegsSettlement(AuthoritySide.Taker, legAmount / 2, legAmount / 2);
    await response.prepareSettlement(AuthoritySide.Maker, legAmount / 2);
    await response.prepareMoreLegsSettlement(AuthoritySide.Maker, legAmount / 2, legAmount / 2);

    await response.settle(
      maker,
      [...Array(legAmount)].map(() => taker)
    );
    await response.unlockResponseCollateral();
    await response.cleanUp();
  });
});<|MERGE_RESOLUTION|>--- conflicted
+++ resolved
@@ -102,19 +102,13 @@
       // taker confirms to sell 2 options
       await response.confirm({ side: Side.Bid, legMultiplierBps: toLegMultiplier(2) });
 
-<<<<<<< HEAD
-    let tokenMeasurer = await TokenChangeMeasurer.takeSnapshot(context, [options.putMint], [taker]);
-    await response.prepareEscrowSettlement(AuthoritySide.Taker);
-    await sleep(3000);
-=======
       await options.mintOptions(context.taker, new BN(2), OptionType.PUT);
 
       let tokenMeasurer = await TokenChangeMeasurer.takeSnapshot(context, [options.putMint], [taker]);
-      await response.prepareSettlement(AuthoritySide.Taker);
+      await response.prepareEscrowSettlement(AuthoritySide.Taker);
 
       return [response, tokenMeasurer];
     }, 3.5);
->>>>>>> 92dba8cb
 
     await response.revertEscrowSettlementPreparation(AuthoritySide.Taker);
 
