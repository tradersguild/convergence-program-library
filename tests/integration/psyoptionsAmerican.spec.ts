import { BN } from "@project-serum/anchor";
import { PublicKey } from "@solana/web3.js";
import {
  attachImprovedLogDisplay,
  runInParallelWithWait,
  toAbsolutePrice,
  TokenChangeMeasurer,
  toLegMultiplier,
  withTokenDecimals,
} from "../utilities/helpers";
import * as anchor from "@project-serum/anchor";
import { Context, getContext } from "../utilities/wrappers";
<<<<<<< HEAD
import { AuthoritySide, Quote, OrderType, QuoteSide, LegSide } from "../utilities/types";
=======
import { AuthoritySide, Quote, LegSide, QuoteSide, OrderType } from "../utilities/types";
>>>>>>> 4eb5373c
import {
  PsyoptionsAmericanInstrumentClass,
  AmericanPsyoptions,
} from "../utilities/instruments/psyoptionsAmericanInstrument";
import { OptionType } from "@mithraic-labs/tokenized-euros";

describe("Psyoptions American instrument integration tests", async () => {
  let context: Context;
  let taker: PublicKey;
  let maker: PublicKey;

  beforeEach(function () {
    attachImprovedLogDisplay(this, context);
  });

  before(async () => {
    context = await getContext();
    taker = context.taker.publicKey;
    maker = context.maker.publicKey;
  });

  it("Create buy RFQ for 1 option", async () => {
    const options = await AmericanPsyoptions.initalizeNewPsyoptionsAmerican(context, context.maker);
    await options.mintPsyOptions(context.maker, new anchor.BN(1));

    const tokenMeasurer = await TokenChangeMeasurer.takeSnapshot(
      context,
      ["quote", "asset", options.callMint],
      [context.taker.publicKey, context.maker.publicKey]
    );

    const rfq = await context.createEscrowRfq({
      legs: [
        PsyoptionsAmericanInstrumentClass.create(context, options, OptionType.CALL, {
          amount: new BN(1),
<<<<<<< HEAD
          side: LegSide.Positive,
=======
          side: LegSide.Long,
>>>>>>> 4eb5373c
        }),
      ],
    });

    // Response with agreeing to sell 2 options for 50$ or buy 5 for 45$
    const response = await rfq.respond({
      bid: Quote.getStandard(toAbsolutePrice(withTokenDecimals(45)), toLegMultiplier(5)),
      ask: Quote.getStandard(toAbsolutePrice(withTokenDecimals(50)), toLegMultiplier(2)),
    });

    // Taker confirms to buy 1 option
    await response.confirm({ side: QuoteSide.Ask, legMultiplierBps: toLegMultiplier(1) });
<<<<<<< HEAD
    await response.prepareEscrowSettlement(AuthoritySide.Taker);
    await response.prepareEscrowSettlement(AuthoritySide.Maker);
=======
    await response.prepareSettlement(AuthoritySide.Taker);
    await response.prepareSettlement(AuthoritySide.Maker);
>>>>>>> 4eb5373c

    // taker should receive 1 option, maker should receive 50$ and lose 1 bitcoin as option collateral
    await response.settleEscrow(maker, [taker]);
    await tokenMeasurer.expectChange([
      { token: options.callMint, user: taker, delta: new BN(1) },
      { token: "quote", user: taker, delta: withTokenDecimals(-50) },
      { token: "quote", user: maker, delta: withTokenDecimals(50) },
      { token: "asset", user: maker, delta: withTokenDecimals(0) },
      { token: options.callMint, user: maker, delta: new BN(-1) },
    ]);

    await response.unlockResponseCollateral();
    await response.cleanUp();
  });

  it("Create sell RFQ where taker wants 2 options", async () => {
    const options = await AmericanPsyoptions.initalizeNewPsyoptionsAmerican(context, context.taker);
    await options.mintPsyOptions(context.taker, new anchor.BN(2));
    const tokenMeasurer = await TokenChangeMeasurer.takeSnapshot(
      context,
      ["asset", "quote", options.callMint],
      [taker, maker]
    );

    // Create a two way RFQ specifying 1 option call as a leg
    const rfq = await context.createEscrowRfq({
      legs: [
        PsyoptionsAmericanInstrumentClass.create(context, options, OptionType.CALL, {
          amount: new BN(1),
<<<<<<< HEAD
          side: LegSide.Positive,
=======
          side: LegSide.Long,
>>>>>>> 4eb5373c
        }),
      ],
    });

    // Response with agreeing to buy 2 options for 45$
    const response = await rfq.respond({
      bid: Quote.getStandard(toAbsolutePrice(withTokenDecimals(45)), toLegMultiplier(2)),
    });
    await response.confirm({ side: QuoteSide.Bid, legMultiplierBps: toLegMultiplier(2) });

    // taker confirms to sell 2 options

    try {
      await response.prepareEscrowSettlement(AuthoritySide.Taker);
    } catch (e) {
      console.error(e);
    }

    try {
      await response.prepareEscrowSettlement(AuthoritySide.Maker);
    } catch (e) {
      console.error(e);
    }

    // taker should redceive 90$, maker should receive 2 options
    await response.settleEscrow(taker, [maker]);

    await tokenMeasurer.expectChange([
      { token: options.callMint, user: taker, delta: new BN(-2) },
      { token: "quote", user: taker, delta: withTokenDecimals(90) },
      { token: "quote", user: maker, delta: withTokenDecimals(-90) },
      { token: "asset", user: maker, delta: withTokenDecimals(0) },
      { token: options.callMint, user: maker, delta: new BN(2) },
    ]);

    await response.unlockResponseCollateral();
    await response.cleanUp();
  });

  it("Create two-way RFQ with one Psyoptions American option leg, respond but maker defaults on settleEscrowment", async () => {
    // Create a two way RFQ specifying 1 option put as a leg
    const options = await AmericanPsyoptions.initalizeNewPsyoptionsAmerican(context, context.taker);
    await options.mintPsyOptions(context.taker, new anchor.BN(2));

    const rfq = await context.createEscrowRfq({
      activeWindow: 2,
      settlingWindow: 1,
      legs: [
        PsyoptionsAmericanInstrumentClass.create(context, options, OptionType.CALL, {
          amount: new BN(1),
<<<<<<< HEAD
          side: LegSide.Positive,
=======
          side: LegSide.Long,
>>>>>>> 4eb5373c
        }),
      ],
      orderType: OrderType.TwoWay,
    });

    const [response, tokenMeasurer] = await runInParallelWithWait(async () => {
      // response with agreeing to buy 5 options for 45$
      const response = await rfq.respond({
        bid: Quote.getStandard(toAbsolutePrice(withTokenDecimals(45)), toLegMultiplier(5)),
      });

      // taker confirms to sell 2 options
      await response.confirm({ side: QuoteSide.Bid, legMultiplierBps: toLegMultiplier(2) });
      const tokenMeasurer = await TokenChangeMeasurer.takeSnapshot(context, [options.callMint], [taker]);
      await response.prepareEscrowSettlement(AuthoritySide.Taker);

      return [response, tokenMeasurer];
    }, 3.5);

    await response.revertEscrowSettlementPreparation(AuthoritySide.Taker);

    // taker have returned his assets
    await tokenMeasurer.expectChange([{ token: options.callMint, user: taker, delta: new BN(0) }]);

    await response.settleOnePartyDefault();
    await response.cleanUp();
    await rfq.cleanUp();
  });

  it("Create two-way RFQ with one Psyoptions American option leg, respond but taker defaults on settleEscrowment", async () => {
    // create a two way RFQ specifying 1 option put as a leg
    const options = await AmericanPsyoptions.initalizeNewPsyoptionsAmerican(context, context.taker);
    await options.mintPsyOptions(context.taker, new anchor.BN(2));
    const rfq = await context.createEscrowRfq({
      activeWindow: 2,
      settlingWindow: 1,
      legs: [
        PsyoptionsAmericanInstrumentClass.create(context, options, OptionType.CALL, {
          amount: new BN(1),
<<<<<<< HEAD
          side: LegSide.Positive,
=======
          side: LegSide.Long,
>>>>>>> 4eb5373c
        }),
      ],
      orderType: OrderType.TwoWay,
    });

    const [response, tokenMeasurer] = await runInParallelWithWait(async () => {
      // response with agreeing to buy 5 options for 45$
      const response = await rfq.respond({
        bid: Quote.getStandard(toAbsolutePrice(withTokenDecimals(45)), toLegMultiplier(5)),
      });

      // taker confirms to sell 2 options
      await response.confirm({ side: QuoteSide.Bid, legMultiplierBps: toLegMultiplier(2) });
      const tokenMeasurer = await TokenChangeMeasurer.takeSnapshot(context, ["quote"], [maker]);
      await response.prepareEscrowSettlement(AuthoritySide.Maker);
      await tokenMeasurer.expectChange([{ token: "quote", user: maker, delta: withTokenDecimals(new BN(-90)) }]);

      return [response, tokenMeasurer];
    }, 3.5);

    await response.revertEscrowSettlementPreparation(AuthoritySide.Maker);

    // taker have returned his assets
    await response.settleOnePartyDefault();
    await tokenMeasurer.expectChange([{ token: "quote", user: maker, delta: new BN(0) }]);
    await response.cleanUp();
    await rfq.cleanUp();
  });

  it("With fractional leg multiplier, rounds option amount to a bigger amount for a maker at settleEscrowment", async () => {
    const options = await AmericanPsyoptions.initalizeNewPsyoptionsAmerican(context, context.taker);
    await options.mintPsyOptions(context.taker, new anchor.BN(1));

    const tokenMeasurer = await TokenChangeMeasurer.takeSnapshot(context, ["quote", options.callMint], [taker, maker]);

    const rfq = await context.createEscrowRfq({
      legs: [
        PsyoptionsAmericanInstrumentClass.create(context, options, OptionType.CALL, {
          amount: new BN(1),
<<<<<<< HEAD
          side: LegSide.Positive,
=======
          side: LegSide.Long,
>>>>>>> 4eb5373c
        }),
      ],
    });

    // Response with agreeing to sell 2 options for 50$ or buy 5 for 40$
    const response = await rfq.respond({
      bid: Quote.getStandard(toAbsolutePrice(withTokenDecimals(40)), toLegMultiplier(5)),
      ask: Quote.getStandard(toAbsolutePrice(withTokenDecimals(50)), toLegMultiplier(2)),
    });

    // Taker confirms to sell 0.4 option
    await response.confirm({ side: QuoteSide.Bid, legMultiplierBps: toLegMultiplier(0.4) });
<<<<<<< HEAD
    await response.prepareEscrowSettlement(AuthoritySide.Taker);
    await response.prepareEscrowSettlement(AuthoritySide.Maker);
=======
    await response.prepareSettlement(AuthoritySide.Taker);
    await response.prepareSettlement(AuthoritySide.Maker);
>>>>>>> 4eb5373c

    // maker should receive 1 option(0.4 rounded up), taker should receive 40 * 0.4 = 16$
    await response.settleEscrow(taker, [maker]);
    await tokenMeasurer.expectChange([
      { token: options.callMint, user: taker, delta: new BN(-1) },
      { token: options.callMint, user: maker, delta: new BN(1) },
      { token: "quote", user: taker, delta: withTokenDecimals(16) },
      { token: "quote", user: maker, delta: withTokenDecimals(-16) },
    ]);

    await response.unlockResponseCollateral();
    await response.cleanUp();
  });

  it("With fractional leg multiplier, rounds option amount to a lower amount for a taker at settleEscrowment", async () => {
    const options = await AmericanPsyoptions.initalizeNewPsyoptionsAmerican(context, context.maker);
    await options.mintPsyOptions(context.maker, new anchor.BN(2));

    const tokenMeasurer = await TokenChangeMeasurer.takeSnapshot(context, ["quote", options.callMint], [taker, maker]);

    const rfq = await context.createEscrowRfq({
      legs: [
        PsyoptionsAmericanInstrumentClass.create(context, options, OptionType.CALL, {
          amount: new BN(1),
<<<<<<< HEAD
          side: LegSide.Positive,
=======
          side: LegSide.Long,
>>>>>>> 4eb5373c
        }),
      ],
    });

    // Response with agreeing to sell 2 options for 50$ or buy 5 for 40$
    const response = await rfq.respond({
      bid: Quote.getStandard(toAbsolutePrice(withTokenDecimals(40)), toLegMultiplier(5)),
      ask: Quote.getStandard(toAbsolutePrice(withTokenDecimals(50)), toLegMultiplier(2)),
    });

    // Taker confirms to buy 1.4 option
    await response.confirm({ side: QuoteSide.Ask, legMultiplierBps: toLegMultiplier(1.4) });
<<<<<<< HEAD
    await response.prepareEscrowSettlement(AuthoritySide.Taker);
    await response.prepareEscrowSettlement(AuthoritySide.Maker);
=======
    await response.prepareSettlement(AuthoritySide.Taker);
    await response.prepareSettlement(AuthoritySide.Maker);
>>>>>>> 4eb5373c

    // taker should receive 1 option(1.4 rounded down), maker should receive 50 * 1.4 = 70$
    await response.settleEscrow(maker, [taker]);
    await tokenMeasurer.expectChange([
      { token: options.callMint, user: taker, delta: new BN(1) },
      { token: options.callMint, user: maker, delta: new BN(-1) },
      { token: "quote", user: taker, delta: withTokenDecimals(-70) },
      { token: "quote", user: maker, delta: withTokenDecimals(70) },
    ]);

    await response.unlockResponseCollateral();
    await response.cleanUp();
  });
});<|MERGE_RESOLUTION|>--- conflicted
+++ resolved
@@ -10,11 +10,7 @@
 } from "../utilities/helpers";
 import * as anchor from "@project-serum/anchor";
 import { Context, getContext } from "../utilities/wrappers";
-<<<<<<< HEAD
-import { AuthoritySide, Quote, OrderType, QuoteSide, LegSide } from "../utilities/types";
-=======
 import { AuthoritySide, Quote, LegSide, QuoteSide, OrderType } from "../utilities/types";
->>>>>>> 4eb5373c
 import {
   PsyoptionsAmericanInstrumentClass,
   AmericanPsyoptions,
@@ -50,11 +46,7 @@
       legs: [
         PsyoptionsAmericanInstrumentClass.create(context, options, OptionType.CALL, {
           amount: new BN(1),
-<<<<<<< HEAD
-          side: LegSide.Positive,
-=======
-          side: LegSide.Long,
->>>>>>> 4eb5373c
+          side: LegSide.Long,
         }),
       ],
     });
@@ -67,13 +59,8 @@
 
     // Taker confirms to buy 1 option
     await response.confirm({ side: QuoteSide.Ask, legMultiplierBps: toLegMultiplier(1) });
-<<<<<<< HEAD
     await response.prepareEscrowSettlement(AuthoritySide.Taker);
     await response.prepareEscrowSettlement(AuthoritySide.Maker);
-=======
-    await response.prepareSettlement(AuthoritySide.Taker);
-    await response.prepareSettlement(AuthoritySide.Maker);
->>>>>>> 4eb5373c
 
     // taker should receive 1 option, maker should receive 50$ and lose 1 bitcoin as option collateral
     await response.settleEscrow(maker, [taker]);
@@ -103,11 +90,7 @@
       legs: [
         PsyoptionsAmericanInstrumentClass.create(context, options, OptionType.CALL, {
           amount: new BN(1),
-<<<<<<< HEAD
-          side: LegSide.Positive,
-=======
-          side: LegSide.Long,
->>>>>>> 4eb5373c
+          side: LegSide.Long,
         }),
       ],
     });
@@ -158,11 +141,7 @@
       legs: [
         PsyoptionsAmericanInstrumentClass.create(context, options, OptionType.CALL, {
           amount: new BN(1),
-<<<<<<< HEAD
-          side: LegSide.Positive,
-=======
-          side: LegSide.Long,
->>>>>>> 4eb5373c
+          side: LegSide.Long,
         }),
       ],
       orderType: OrderType.TwoWay,
@@ -202,11 +181,7 @@
       legs: [
         PsyoptionsAmericanInstrumentClass.create(context, options, OptionType.CALL, {
           amount: new BN(1),
-<<<<<<< HEAD
-          side: LegSide.Positive,
-=======
-          side: LegSide.Long,
->>>>>>> 4eb5373c
+          side: LegSide.Long,
         }),
       ],
       orderType: OrderType.TwoWay,
@@ -246,11 +221,7 @@
       legs: [
         PsyoptionsAmericanInstrumentClass.create(context, options, OptionType.CALL, {
           amount: new BN(1),
-<<<<<<< HEAD
-          side: LegSide.Positive,
-=======
-          side: LegSide.Long,
->>>>>>> 4eb5373c
+          side: LegSide.Long,
         }),
       ],
     });
@@ -263,13 +234,8 @@
 
     // Taker confirms to sell 0.4 option
     await response.confirm({ side: QuoteSide.Bid, legMultiplierBps: toLegMultiplier(0.4) });
-<<<<<<< HEAD
     await response.prepareEscrowSettlement(AuthoritySide.Taker);
     await response.prepareEscrowSettlement(AuthoritySide.Maker);
-=======
-    await response.prepareSettlement(AuthoritySide.Taker);
-    await response.prepareSettlement(AuthoritySide.Maker);
->>>>>>> 4eb5373c
 
     // maker should receive 1 option(0.4 rounded up), taker should receive 40 * 0.4 = 16$
     await response.settleEscrow(taker, [maker]);
@@ -294,11 +260,7 @@
       legs: [
         PsyoptionsAmericanInstrumentClass.create(context, options, OptionType.CALL, {
           amount: new BN(1),
-<<<<<<< HEAD
-          side: LegSide.Positive,
-=======
-          side: LegSide.Long,
->>>>>>> 4eb5373c
+          side: LegSide.Long,
         }),
       ],
     });
@@ -311,13 +273,8 @@
 
     // Taker confirms to buy 1.4 option
     await response.confirm({ side: QuoteSide.Ask, legMultiplierBps: toLegMultiplier(1.4) });
-<<<<<<< HEAD
     await response.prepareEscrowSettlement(AuthoritySide.Taker);
     await response.prepareEscrowSettlement(AuthoritySide.Maker);
-=======
-    await response.prepareSettlement(AuthoritySide.Taker);
-    await response.prepareSettlement(AuthoritySide.Maker);
->>>>>>> 4eb5373c
 
     // taker should receive 1 option(1.4 rounded down), maker should receive 50 * 1.4 = 70$
     await response.settleEscrow(maker, [taker]);
