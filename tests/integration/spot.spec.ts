--- conflicted
+++ resolved
@@ -31,12 +31,7 @@
 
     // create a two way RFQ specifying 1 bitcoin as a leg
     const rfq = await context.createRfq({
-<<<<<<< HEAD
-      legs: [new SpotInstrument(context, { amount: withTokenDecimals(1), side: Side.Bid })],
-      orderType: OrderType.TwoWay,
-=======
       legs: [SpotInstrument.create(context, { amount: withTokenDecimals(1), side: Side.Bid })],
->>>>>>> c8865fbf
     });
     // response with agreeing to sell 2 bitcoins for 22k$ or buy 5 for 21900$
     const response = await rfq.respond({
