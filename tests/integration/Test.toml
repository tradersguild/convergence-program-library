[scripts]
<<<<<<< HEAD
test = "yarn run ts-mocha -t 1000000 -p ./tsconfig.json tests/integration/psyoptionsEuropean.spec.ts"
test_hxro = "yarn run ts-mocha -t 1000000 -p ./tsconfig.json tests/integration/hxro.spec.ts"
=======
test = "yarn run ts-mocha -t 1000000 -p ./tsconfig.json tests/integration/*.ts"
>>>>>>> c8b86802

[[test.genesis]]
address = "FASQhaZQT53W9eT9wWnPoBFw8xzZDey9TbMmJj6jCQTs"
program = "../dependencies/euro_primitive.so"

[[test.genesis]]
address = "FsJ3A3u2vn5cTVofAjvy6y5kwABJAqYWpe4975bi2epH"
program = "../dependencies/pseudo_pyth.so"

[[test.validator.account]]
address = "8SXvChNYFhRq4EZuZvnhjrB3jJRQCv4k3P4W6hesH3Ee"
filename = "../dependencies/btc_20000_oracle_switchboard.json"

[[test.validator.account]]
address = "GvDMxPzN1sCj7L26YDK2HnMRXEQmQ2aemov8YBtPS7vR"
filename = "../dependencies/sol_30_oracle_switchboard.json"<|MERGE_RESOLUTION|>--- conflicted
+++ resolved
@@ -1,10 +1,5 @@
 [scripts]
-<<<<<<< HEAD
-test = "yarn run ts-mocha -t 1000000 -p ./tsconfig.json tests/integration/psyoptionsEuropean.spec.ts"
-test_hxro = "yarn run ts-mocha -t 1000000 -p ./tsconfig.json tests/integration/hxro.spec.ts"
-=======
 test = "yarn run ts-mocha -t 1000000 -p ./tsconfig.json tests/integration/*.ts"
->>>>>>> c8b86802
 
 [[test.genesis]]
 address = "FASQhaZQT53W9eT9wWnPoBFw8xzZDey9TbMmJj6jCQTs"
