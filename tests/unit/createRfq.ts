import { BN } from "@project-serum/anchor";
import { attachImprovedLogDisplay, expectError } from "../utilities/helpers";
import { getSpotInstrumentProgram, SpotInstrument } from "../utilities/instruments/spotInstrument";

import { Context, getContext } from "../utilities/wrappers";

describe("Create RFQ", () => {
  let context: Context;

  beforeEach(function () {
    attachImprovedLogDisplay(this, context);
  });

  before(async () => {
    context = await getContext();
  });

  it("Cannot create rfq with invalid legs hash", async () => {
    let fakeLegs = [SpotInstrument.createForLeg(context, { amount: new BN(999) })];
    let rfqLegs = [SpotInstrument.createForLeg(context, { amount: new BN(10) })];
    await expectError(
      context.createEscrowRfq({ legs: rfqLegs, allLegs: fakeLegs }),
      "LegsHashDoesNotMatchExpectedHash"
    );
  });

  it("Cannot create rfq with the disabled base asset", async () => {
    context.btcToken.assertRegisteredAsBaseAsset();
    await context.changeBaseAssetParametersStatus(context.btcToken.baseAssetIndex, { enabled: false });
    await expectError(
<<<<<<< HEAD
      context.createEscrowRfq({
        legs: [SpotInstrument.createForLeg(context, { mint: context.assetToken, amount: new BN(10) })],
=======
      context.createRfq({
        legs: [SpotInstrument.createForLeg(context, { mint: context.btcToken, amount: new BN(10) })],
>>>>>>> 4eb5373c
      }),
      "BaseAssetIsDisabled"
    );
    await context.changeBaseAssetParametersStatus(context.btcToken.baseAssetIndex, { enabled: true });
  });

  it("Cannot create rfq with the disabled instrument", async () => {
    const spotInstrumentProgram = getSpotInstrumentProgram();
    await context.setInstrumentEnabledStatus(spotInstrumentProgram.programId, false);
    await expectError(
<<<<<<< HEAD
      context.createEscrowRfq({
        legs: [SpotInstrument.createForLeg(context, { mint: context.assetToken, amount: new BN(10) })],
=======
      context.createRfq({
        legs: [SpotInstrument.createForLeg(context, { mint: context.btcToken, amount: new BN(10) })],
>>>>>>> 4eb5373c
      }),
      "InstrumentIsDisabled"
    );
    await context.setInstrumentEnabledStatus(spotInstrumentProgram.programId, true);
  });
});<|MERGE_RESOLUTION|>--- conflicted
+++ resolved
@@ -28,13 +28,8 @@
     context.btcToken.assertRegisteredAsBaseAsset();
     await context.changeBaseAssetParametersStatus(context.btcToken.baseAssetIndex, { enabled: false });
     await expectError(
-<<<<<<< HEAD
       context.createEscrowRfq({
-        legs: [SpotInstrument.createForLeg(context, { mint: context.assetToken, amount: new BN(10) })],
-=======
-      context.createRfq({
         legs: [SpotInstrument.createForLeg(context, { mint: context.btcToken, amount: new BN(10) })],
->>>>>>> 4eb5373c
       }),
       "BaseAssetIsDisabled"
     );
@@ -45,13 +40,8 @@
     const spotInstrumentProgram = getSpotInstrumentProgram();
     await context.setInstrumentEnabledStatus(spotInstrumentProgram.programId, false);
     await expectError(
-<<<<<<< HEAD
       context.createEscrowRfq({
-        legs: [SpotInstrument.createForLeg(context, { mint: context.assetToken, amount: new BN(10) })],
-=======
-      context.createRfq({
         legs: [SpotInstrument.createForLeg(context, { mint: context.btcToken, amount: new BN(10) })],
->>>>>>> 4eb5373c
       }),
       "InstrumentIsDisabled"
     );
