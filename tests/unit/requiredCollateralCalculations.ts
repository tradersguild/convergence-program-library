--- conflicted
+++ resolved
@@ -64,11 +64,7 @@
         SpotInstrument.createForLeg(context, {
           mint: context.btcToken,
           amount: withTokenDecimals(1),
-<<<<<<< HEAD
-          side: LegSide.Positive,
-=======
-          side: LegSide.Long,
->>>>>>> 4eb5373c
+          side: LegSide.Long,
         }),
       ],
       fixedSize: FixedSize.getBaseAsset(toLegMultiplier(1)),
@@ -116,11 +112,7 @@
         SpotInstrument.createForLeg(context, {
           mint: context.solToken,
           amount: withTokenDecimals(20),
-<<<<<<< HEAD
-          side: LegSide.Positive,
-=======
-          side: LegSide.Long,
->>>>>>> 4eb5373c
+          side: LegSide.Long,
         }),
       ],
       fixedSize: FixedSize.None,
@@ -140,20 +132,12 @@
         SpotInstrument.createForLeg(context, {
           mint: context.btcToken,
           amount: withTokenDecimals(1),
-<<<<<<< HEAD
-          side: LegSide.Positive,
-=======
-          side: LegSide.Long,
->>>>>>> 4eb5373c
+          side: LegSide.Long,
         }),
         SpotInstrument.createForLeg(context, {
           mint: context.solToken,
           amount: withTokenDecimals(200),
-<<<<<<< HEAD
-          side: LegSide.Negative,
-=======
           side: LegSide.Short,
->>>>>>> 4eb5373c
         }),
       ],
       fixedSize: FixedSize.None,
@@ -186,18 +170,9 @@
     });
 
     let measurer = await TokenChangeMeasurer.takeSnapshot(context, ["unlockedCollateral"], [taker]);
-<<<<<<< HEAD
     const rfq = await context.createEscrowRfq({
       legs: [
-        PsyoptionsEuropeanInstrument.create(context, options, OptionType.CALL, {
-          amount: 10000,
-          side: LegSide.Positive,
-        }),
-=======
-    const rfq = await context.createRfq({
-      legs: [
         PsyoptionsEuropeanInstrument.create(context, options, OptionType.CALL, { amount: 10000, side: LegSide.Long }),
->>>>>>> 4eb5373c
       ], // 1 contract with 4 decimals
       fixedSize: FixedSize.None,
     });
