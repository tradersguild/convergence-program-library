--- conflicted
+++ resolved
@@ -4,12 +4,7 @@
   COLLATERAL_TOKEN_SEED,
   PROTOCOL_SEED,
   QUOTE_ESCROW_SEED,
-<<<<<<< HEAD
-  SPOT_ESCROW_SEED,
-  PSYOPTIONS_AMERICAN_ESCROW_SEED,
-=======
   INSTRUMENT_ESCROW_SEED,
->>>>>>> c8865fbf
 } from "./constants";
 
 export async function getProtocolPda(programId: PublicKey) {
@@ -42,7 +37,7 @@
 
 export async function getPsyoptionsAmericanEscrowPda(response: PublicKey, legIndex: number, programId: PublicKey) {
   const [pda] = await PublicKey.findProgramAddress(
-    [Buffer.from(PSYOPTIONS_AMERICAN_ESCROW_SEED), response.toBuffer(), Buffer.from([legIndex])],
+    [Buffer.from(INSTRUMENT_ESCROW_SEED), response.toBuffer(), Buffer.from([legIndex])],
     programId
   );
   return pda;
