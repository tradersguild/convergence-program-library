import { BN } from "@coral-xyz/anchor";
import { PublicKey } from "@solana/web3.js";
import { LegSide, OrderType, toRiskCategoryInfo, toScenario } from "./types";

export const PROTOCOL_SEED = "protocol";
export const COLLATERAL_SEED = "collateral_info";
export const COLLATERAL_TOKEN_SEED = "collateral_token";
export const RFQ_SEED = "rfq";
export const RESPONSE_SEED = "response";
export const QUOTE_ESCROW_SEED = "quote_escrow";
export const BASE_ASSET_INFO_SEED = "base_asset";
export const MINT_INFO_SEED = "mint_info";

<<<<<<< HEAD
=======
export const EMPTY_LEG_SIZE = 32 + 2 + 4 + 8 + 1 + 1 + 64;

>>>>>>> 9b69bb5b
export const LEG_MULTIPLIER_DECIMALS = 9;
export const ABSOLUTE_PRICE_DECIMALS = 9;
export const FEE_BPS_DECIMALS = 9;
export const DEFAULT_MINT_DECIMALS = 9;

export const DEFAULT_SOL_FOR_SIGNERS = 100_000_000_000;
export const DEFAULT_TOKEN_AMOUNT = new BN(10_000_000).mul(new BN(10).pow(new BN(9)));
export const DEFAULT_COLLATERAL_FUNDED = new BN(1_000_000).mul(new BN(10).pow(new BN(9)));

export const DEFAULT_SETTLE_FEES = { taker: 0.02, maker: 0.01 };
export const DEFAULT_DEFAULT_FEES = { taker: 0.1, maker: 0.5 };
export const DEFAULT_ORDER_TYPE = OrderType.TwoWay;
export const DEFAULT_LEG_AMOUNT = new BN(1_000_000_000);
export const DEFAULT_LEG_SIDE = LegSide.Long;
export const DEFAULT_PRICE = new BN(100).mul(new BN(10).pow(new BN(DEFAULT_MINT_DECIMALS + ABSOLUTE_PRICE_DECIMALS)));
export const DEFAULT_LEG_MULTIPLIER = new BN(1).mul(new BN(10).pow(new BN(LEG_MULTIPLIER_DECIMALS)));
export const DEFAULT_ACTIVE_WINDOW = 10;
export const DEFAULT_SETTLING_WINDOW = 60;

export const INSTRUMENT_ESCROW_SEED = "escrow";

export const BITCOIN_BASE_ASSET_INDEX = 0;
export const SOLANA_BASE_ASSET_INDEX = 1;
export const ETH_BASE_ASSET_INDEX = 2;

// Risk engine

export const SWITCHBOARD_BTC_ORACLE = new PublicKey("8SXvChNYFhRq4EZuZvnhjrB3jJRQCv4k3P4W6hesH3Ee");
export const PYTH_SOL_ORACLE = new PublicKey("H6ARHf6YXhGYeQfUzQNGk6rDNnLBQKrenN712K4AQJEG");
export const ETH_IN_PLACE_PRICE = 2_000;

export const RISK_ENGINE_CONFIG_SEED = "config";

export const DEFAULT_MIN_COLLATERAL_REQUIREMENT = new BN(1_000_000_000);
export const DEFAULT_COLLATERAL_FOR_FIXED_QUOTE_AMOUNT_RFQ = new BN(2_000_000_000);
export const DEFAULT_SAFETY_PRICE_SHIFT_FACTOR = 0.01;
export const DEFAULT_OVERALL_SAFETY_FACTOR = 0.1;
export const DEFAULT_ACCEPTED_ORACLE_STALENESS = new BN(60 * 60 * 24 * 365 * 10); // 10 years, very long because fixtures would become stale otherwise
export const DEFAULT_ACCEPTED_ORACLE_CONFIDENCE_INTERVAL_PORTION = 0.01;

export const DEFAULT_RISK_CATEGORIES_INFO = [
  toRiskCategoryInfo(0.05, 0.5, [
    toScenario(0.02, 0.2),
    toScenario(0.04, 0.3),
    toScenario(0.08, 0.4),
    toScenario(0.12, 0.5),
    toScenario(0.2, 0.6),
    toScenario(0.3, 0.7),
  ]), // very low
  toRiskCategoryInfo(0.05, 0.8, [
    toScenario(0.04, 0.4),
    toScenario(0.08, 0.6),
    toScenario(0.16, 0.8),
    toScenario(0.24, 1),
    toScenario(0.4, 1.2),
    toScenario(0.6, 1.4),
  ]), // low
  toRiskCategoryInfo(0.05, 1.2, [
    toScenario(0.06, 0.6),
    toScenario(0.12, 0.9),
    toScenario(0.24, 1.2),
    toScenario(0.36, 1.5),
    toScenario(0.6, 1.8),
    toScenario(0.9, 2.1),
  ]), // medium
  toRiskCategoryInfo(0.05, 2.4, [
    toScenario(0.08, 0.8),
    toScenario(0.16, 1.2),
    toScenario(0.32, 1.6),
    toScenario(0.48, 2),
    toScenario(0.8, 2.4),
    toScenario(1.2, 2.8),
  ]), // high
  toRiskCategoryInfo(0.05, 5, [
    toScenario(0.1, 1),
    toScenario(0.2, 1.5),
    toScenario(0.4, 2),
    toScenario(0.6, 2.5),
    toScenario(1, 3),
    toScenario(1.5, 3.5),
  ]), // very high
  toRiskCategoryInfo(0.05, 10, [
    toScenario(0.2, 0.5),
    toScenario(0.3, 0.5),
    toScenario(0.4, 0.5),
    toScenario(0.5, 0.5),
    toScenario(0.6, 0.5),
    toScenario(0.7, 0.5),
  ]), // custom 1
  toRiskCategoryInfo(0.05, 15, [
    toScenario(0.2, 0.5),
    toScenario(0.3, 0.5),
    toScenario(0.4, 0.5),
    toScenario(0.5, 0.5),
    toScenario(0.6, 0.5),
    toScenario(0.7, 0.5),
  ]), // custom 2
  toRiskCategoryInfo(0.05, 20, [
    toScenario(0.2, 0.5),
    toScenario(0.3, 0.5),
    toScenario(0.4, 0.5),
    toScenario(0.5, 0.5),
    toScenario(0.6, 0.5),
    toScenario(0.7, 0.5),
  ]), // custom 3
];<|MERGE_RESOLUTION|>--- conflicted
+++ resolved
@@ -11,11 +11,8 @@
 export const BASE_ASSET_INFO_SEED = "base_asset";
 export const MINT_INFO_SEED = "mint_info";
 
-<<<<<<< HEAD
-=======
 export const EMPTY_LEG_SIZE = 32 + 2 + 4 + 8 + 1 + 1 + 64;
 
->>>>>>> 9b69bb5b
 export const LEG_MULTIPLIER_DECIMALS = 9;
 export const ABSOLUTE_PRICE_DECIMALS = 9;
 export const FEE_BPS_DECIMALS = 9;
