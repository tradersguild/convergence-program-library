--- conflicted
+++ resolved
@@ -22,13 +22,8 @@
 export const DEFAULT_SETTLE_FEES = { taker: 0.02, maker: 0.01 };
 export const DEFAULT_DEFAULT_FEES = { taker: 0.1, maker: 0.5 };
 export const DEFAULT_ORDER_TYPE = OrderType.TwoWay;
-<<<<<<< HEAD
 export const DEFAULT_LEG_AMOUNT = new BN(1_000_000_000);
-export const DEFAULT_LEG_SIDE = LegSide.Positive;
-=======
-export const DEFAULT_INSTRUMENT_AMOUNT = new BN(1_000_000_000);
-export const DEFAULT_INSTRUMENT_SIDE = LegSide.Long;
->>>>>>> 4eb5373c
+export const DEFAULT_LEG_SIDE = LegSide.Long;
 export const DEFAULT_PRICE = new BN(100).mul(new BN(10).pow(new BN(ABSOLUTE_PRICE_DECIMALS)));
 export const DEFAULT_LEG_MULTIPLIER = new BN(1).mul(new BN(10).pow(new BN(LEG_MULTIPLIER_DECIMALS)));
 export const DEFAULT_ACTIVE_WINDOW = 10;
