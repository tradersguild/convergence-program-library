--- conflicted
+++ resolved
@@ -252,8 +252,6 @@
   }
 
   return result;
-<<<<<<< HEAD
-=======
 }
 
 export function toBaseAssetAccount(index: number, program: Program<RfqIdl>) {
@@ -273,9 +271,4 @@
   }
 
   return result;
-}
-
-export function calculateWhitelistSize(expectedWhitelistCapacity: number) {
-  return 32 * expectedWhitelistCapacity;
->>>>>>> fdf1fb4b
 }