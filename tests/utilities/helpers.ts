import { AnchorError, BN, Program } from "@coral-xyz/anchor";
import { sha256 } from "@noble/hashes/sha256";
import { BigNumber } from "bignumber.js";
import { PublicKey, ComputeBudgetProgram, SendTransactionError } from "@solana/web3.js";
import chai, { expect } from "chai";
import chaiBn from "chai-bn";
import { ABSOLUTE_PRICE_DECIMALS, FEE_BPS_DECIMALS, LEG_MULTIPLIER_DECIMALS } from "./constants";
import { Context, Mint } from "./wrappers";
import { Rfq as RfqIdl } from "../../target/types/rfq";
import { FeeParams, LegData } from "./types";
import { getBaseAssetPda } from "./pdas";

chai.use(chaiBn(BN));

// This function supresses solana error traces making test output clearer
export const expectError = async (promise: Promise<any>, errorText: string) => {
  try {
    await promise;
    throw new Error(`No error thrown!`);
  } catch (e) {
    if (!e?.message.includes(errorText) && !e?.logs?.some((e: string) => e.includes(errorText))) {
      throw e;
    }
  }
};

export const sleep = (seconds: number) => {
  return new Promise((resolve) => setTimeout(resolve, seconds * 1000));
};

export function toAbsolutePrice(value: BN) {
  return new BN(10).pow(new BN(ABSOLUTE_PRICE_DECIMALS)).mul(value);
}

export function toLegMultiplier(value: number) {
  let bignumber = new BigNumber(value).multipliedBy(new BigNumber(10).pow(LEG_MULTIPLIER_DECIMALS));
  return new BN(bignumber.toString());
}

export function withTokenDecimals(value: number) {
  let bignumber = new BigNumber(value).multipliedBy(new BigNumber(10).pow(9));
  return new BN(bignumber.toString());
}

type InferredOutputs<T> = Promise<{ [K in keyof T]: T[K] extends () => Promise<infer R> ? R : never }>;
export async function executeInParallel<T extends Array<() => Promise<any>>>(...fns: T): Promise<InferredOutputs<T>> {
  return Promise.all(fns.map((x) => x())) as unknown as InferredOutputs<T>;
}

/**
 * Runs a promise in parallel with wait promise, awaiting both of them.
 *
 * @remarks
 * Is usually is used to do things in parallel while waiting for an RFQ to default to save time on the test run
 *
 * @param promiseGetter - A promise getter. It's easier to convert a block of async code to a getter than to a promise
 * @param waitInSeconds - Wait time in seconds
 * @returns Result of `promiseGetter`
 */
export async function runInParallelWithWait<T>(promiseGetter: () => Promise<T>, waitInSeconds: number): Promise<T> {
  const [result] = await Promise.all([promiseGetter(), sleep(waitInSeconds)]);
  return result;
}

export function serializeLegData(legs: LegData[], program: Program<RfqIdl>) {
  const serializedLegsData = legs.map((leg) => program.coder.types.encode("Leg", leg));
  const lengthBuffer = Buffer.alloc(4);
  lengthBuffer.writeInt32LE(legs.length);
  const fullLegDataBuffer = Buffer.concat([lengthBuffer, ...serializedLegsData]);
  return { data: fullLegDataBuffer, hash: sha256(fullLegDataBuffer) };
}

type MeasuredToken =
  | "quote"
  | "asset"
  | "additionalAsset"
  | "walletCollateral"
  | "unlockedCollateral"
  | "totalCollateral"
  | Mint;

export class TokenChangeMeasurer {
  private constructor(
    private context: Context,
    private snapshots: {
      token: MeasuredToken;
      user: PublicKey;
      balance: BN;
    }[]
  ) {}

  static takeDefaultSnapshot(context: Context) {
    return this.takeSnapshot(context, ["quote", "asset"], [context.taker.publicKey, context.maker.publicKey]);
  }

  static async takeSnapshot(context: Context, tokens: MeasuredToken[], users: PublicKey[]) {
    const snapshots = await Promise.all(
      tokens.map(async (token) => {
        return await Promise.all(
          users.map(async (user) => {
            return {
              token,
              user,
              balance: await TokenChangeMeasurer.getValue(context, token, user),
            };
          })
        );
      })
    );
    const flattened = snapshots.flat();

    return new TokenChangeMeasurer(context, flattened);
  }

  private static getValue(context: Context, token: MeasuredToken, user: PublicKey) {
    if (token == "quote") {
      return context.quoteToken.getAssociatedBalance(user);
    } else if (token == "asset") {
      return context.btcToken.getAssociatedBalance(user);
    } else if (token == "additionalAsset") {
      return context.solToken.getAssociatedBalance(user);
    } else if (token == "unlockedCollateral") {
      return context.collateralToken.getUnlockedCollateral(user);
    } else if (token == "totalCollateral") {
      return context.collateralToken.getTotalCollateral(user);
    } else if (token == "walletCollateral") {
      return context.collateralToken.getAssociatedBalance(user);
    } else {
      return token.getAssociatedBalance(user);
    }
  }

  async expectChange(
    changes: {
      token: MeasuredToken;
      user: PublicKey;
      delta: BN;
      precision?: BN;
    }[]
  ) {
    let extendedChanges = await Promise.all(
      changes.map(async (change) => {
        return {
          currentBalance: await TokenChangeMeasurer.getValue(this.context, change.token, change.user),
          ...change,
        };
      })
    );
    for (const change of extendedChanges) {
      const snapshot = this.snapshots.find((x) => x.token == change.token && x.user.equals(change.user));
      if (!snapshot) {
        throw Error(`Missing snapshot for token ${change.token} and user ${change.user.toString()}`);
      }
      if (change.precision === undefined) {
        expect(change.delta).to.be.bignumber.equal(
          change.currentBalance.sub(snapshot.balance),
          `Balance change differs from expected! Token: ${change.token.toString()}, user: ${change.user.toString()}, balance before: ${snapshot.balance.toString()}, balance currenty: ${change.currentBalance.toString()}, expected change: ${change.delta.toString()}`
        );
      } else {
        let difference = change.delta.sub(change.currentBalance.sub(snapshot.balance)).abs();
        expect(difference).to.be.bignumber.lessThan(
          change.precision,
          `Balance change differs from expected! Token: ${change.token.toString()}, user: ${change.user.toString()}, balance before: ${snapshot.balance.toString()}, balance currenty: ${change.currentBalance.toString()}, expected change: ${change.delta.toString()} with precision ${change.precision.toString()}`
        );
      }
    }
  }
}

export function toLittleEndian(value: number, bytes: number) {
  const buf = Buffer.allocUnsafe(bytes);
  buf.writeUIntLE(value, 0, bytes);
  return buf;
}

export const expandComputeUnits = ComputeBudgetProgram.setComputeUnitLimit({
  units: 1400000,
});

export function serializeOptionQuote(quote: any | null, program: Program<RfqIdl>): Buffer {
  if (quote === null) {
    return Buffer.from([0]);
  }

  const serializedQuote = program.coder.types.encode("Quote", quote);
  return Buffer.concat([Buffer.from([1]), serializedQuote]);
}

export function calculateFeesValue(value: BN, fee: number): BN {
  const bignumValue = new BigNumber(value.toString());
  return new BN(bignumValue.multipliedBy(fee).toString());
}

export function toApiFeeParams(params: FeeParams) {
  return {
    takerBps: new BN(params.taker * 10 ** FEE_BPS_DECIMALS),
    makerBps: new BN(params.maker * 10 ** FEE_BPS_DECIMALS),
  };
}

// call this function from mocha beforeAll hook
export function attachImprovedLogDisplay(mochaContext: Mocha.Context, context: Context) {
  function customErrorHandler(error: Error) {
    let parsedError;
    if (error instanceof AnchorError) {
      parsedError = {
        logs: error.logs,
        message: error.error.errorMessage,
      };
    } else if (error instanceof SendTransactionError && error.logs) {
      parsedError = {
        logs: error.logs,
        message: error.message,
      };
    }

    if (parsedError) {
      console.error(`Logs for error "${parsedError.message}"`);
      for (const log of parsedError.logs) {
        const modifiedLog = addPubkeyExplanations(context, log);
        console.error(modifiedLog);
      }
    }
  }

  function wrapTestFunction(fn: Mocha.Func | Mocha.AsyncFunc): Mocha.Func | Mocha.AsyncFunc {
    return async function (this: Mocha.Context, done) {
      try {
        if (fn.length === 1) {
          // The test function expects a 'done' callback
          (fn as Mocha.Func).call(this, done);
        } else {
          // The test function returns a promise
          await (fn as Mocha.AsyncFunc).call(this);
        }
      } catch (error) {
        customErrorHandler(error);
        throw error;
      }
    };
  }

  if (mochaContext.currentTest?.fn) {
    mochaContext.currentTest.fn = wrapTestFunction(mochaContext.currentTest.fn);
  }
}

export function addPubkeyExplanations(context: Context, input: string) {
  let result = input;
  for (const [pubkeyString, name] of Object.entries(context.pubkeyToName)) {
    result = result.replace(new RegExp(pubkeyString, "g"), `${pubkeyString}(${name})`);
  }

  return result;
}

<<<<<<< HEAD
export function toBaseAssetAccount(index: number, program: Program<RfqIdl>) {
  return {
    pubkey: getBaseAssetPda(index, program.programId),
    isSigner: false,
    isWritable: false,
  };
}

export function inversePubkeyToName(value: { [pubkey: string]: string }): { [name: string]: PublicKey } {
  const result: { [name: string]: PublicKey } = {};

  for (const key in value) {
    const name = value[key];
    result[name] = new PublicKey(key);
  }

  return result;
=======
export function calculateWhitelistSize(expectedWhitelistCapacity: number) {
  return 32 * expectedWhitelistCapacity;
>>>>>>> 17644f26
}<|MERGE_RESOLUTION|>--- conflicted
+++ resolved
@@ -254,7 +254,6 @@
   return result;
 }
 
-<<<<<<< HEAD
 export function toBaseAssetAccount(index: number, program: Program<RfqIdl>) {
   return {
     pubkey: getBaseAssetPda(index, program.programId),
@@ -272,8 +271,8 @@
   }
 
   return result;
-=======
+}
+
 export function calculateWhitelistSize(expectedWhitelistCapacity: number) {
   return 32 * expectedWhitelistCapacity;
->>>>>>> 17644f26
 }