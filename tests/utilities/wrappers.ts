--- conflicted
+++ resolved
@@ -60,12 +60,7 @@
 import { SpotInstrument } from "./instruments/spotInstrument";
 import { InstrumentController } from "./instrument";
 import {
-<<<<<<< HEAD
-=======
-  calculateLegsHash,
-  calculateLegsSize,
   calculateWhitelistSize,
->>>>>>> 17644f26
   executeInParallel,
   expandComputeUnits,
   inversePubkeyToName,
@@ -389,9 +384,6 @@
       .rpc();
   }
 
-<<<<<<< HEAD
-  async createEscrowRfq({
-=======
   async createWhitelist(
     whitelistAccount: Keypair,
     creator: PublicKey,
@@ -420,7 +412,6 @@
   }
 
   async createRfq({
->>>>>>> 17644f26
     legs = [SpotInstrument.createForLeg(this)],
     quote = SpotInstrument.createForQuote(this, this.quoteToken),
     orderType = DEFAULT_ORDER_TYPE,
@@ -999,7 +990,6 @@
       serializeOptionQuote(ask, this.context.program),
       0
     );
-<<<<<<< HEAD
 
     const additionalData =
       this.content.type === "instrument" ? Buffer.from([]) : this.content.provider.getResponseData();
@@ -1007,12 +997,9 @@
     const responseValidateAccounts =
       this.content.type === "instrument" ? [] : this.content.provider.getValidateResponseAccounts();
     const riskEngineAccounts = await this.getRiskEngineAccounts();
-
-=======
     const rfqData = await this.getData();
     const defaultPubkey = PublicKey.default;
     let whitelistToPass = rfqData.whitelist.toBase58() !== defaultPubkey.toBase58() ? rfqData.whitelist : null;
->>>>>>> 17644f26
     await this.context.program.methods
       .respondToRfq(bid as any, ask as any, 0, new BN(expirationTimestamp), additionalData)
       .accounts({
