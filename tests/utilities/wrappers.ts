--- conflicted
+++ resolved
@@ -156,9 +156,6 @@
       .rpc();
   }
 
-<<<<<<< HEAD
-  // Calculate standard deviation
-=======
   async addBaseAsset(baseAssetIndex: number, ticker: string, riskCategory: RiskCategory, oracle: PublicKey) {
     await this.program.methods // @ts-ignore Strange error with anchor IDL parsing
       .addBaseAsset({ value: baseAssetIndex }, ticker, riskCategoryToObject(riskCategory), {
@@ -197,7 +194,8 @@
       .signers([this.dao])
       .rpc();
   }
->>>>>>> bff23b61
+
+  // Calculate standard deviation
 
   async initializeCollateral(user: Keypair) {
     await this.program.methods
@@ -263,12 +261,8 @@
     const quoteAccounts = await quote.getValidationAccounts();
     const legAccounts = await (await Promise.all(legs.map(async (x) => await x.getValidationAccounts()))).flat();
     const rfq = new Keypair();
-<<<<<<< HEAD
-    const rfqObject = new Rfq(this, rfq.publicKey, legs);
-=======
     const rfqObject = new Rfq(this, rfq.publicKey, quote, legs);
 
->>>>>>> bff23b61
     let txConstructor = await this.program.methods
       .createRfq(legsSize, legData, orderType, quote.toQuoteData(), fixedSize, activeWindow, settlingWindow)
       .accounts({
