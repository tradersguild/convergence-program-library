--- conflicted
+++ resolved
@@ -56,10 +56,7 @@
 import {
   AuthoritySide,
   Quote,
-<<<<<<< HEAD
-=======
   QuoteSide,
->>>>>>> 4eb5373c
   FixedSize,
   RiskCategory,
   riskCategoryToObject,
@@ -68,15 +65,10 @@
   RiskCategoryInfo,
   OrderType,
   FeeParams,
-<<<<<<< HEAD
-  toPriceOracle,
-  QuoteSide,
+  OracleSource,
+  oracleSourceToObject,
   LegData,
   QuoteData,
-=======
-  OracleSource,
-  oracleSourceToObject,
->>>>>>> 4eb5373c
 } from "./types";
 import { SpotInstrument } from "./instruments/spotInstrument";
 import { InstrumentController } from "./instrument";
@@ -216,7 +208,6 @@
       .rpc();
   }
 
-<<<<<<< HEAD
   async addPrintTradeProvider(programId: PublicKey, settlementCanExpire: boolean, validateDataAccounts: number) {
     await this.program.methods
       .addPrintTradeProvider(settlementCanExpire, validateDataAccounts)
@@ -229,8 +220,6 @@
       .rpc();
   }
 
-  async addBaseAsset(baseAssetIndex: number, ticker: string, riskCategory: RiskCategory, oracle: PublicKey) {
-=======
   async addBaseAsset(
     baseAssetIndex: number,
     ticker: string,
@@ -240,7 +229,6 @@
     pythOracle: PublicKey | null,
     inPlacePrice: number | null
   ) {
->>>>>>> 4eb5373c
     const baseAssetPda = await getBaseAssetPda(baseAssetIndex, this.program.programId);
 
     await this.program.methods
@@ -444,7 +432,6 @@
       };
     });
     const legAccounts = await (await Promise.all(legs.map(async (x) => await x.getValidationAccounts()))).flat();
-<<<<<<< HEAD
 
     return await this.createRfqInner(
       legs.map((x) => x.toLegData()),
@@ -506,11 +493,8 @@
   ) {
     const serializedLegData = serializeLegData(allLegData, this.program);
 
-    const currentTimestamp = new BN(Math.floor(Date.now() / 1000) - 5); // -5 second because for some reason local validator is late for 1 second
-    const printTradeProvider = rfqContent.type == "printTradeProvider" ? rfqContent.provider.getProgramId() : null;
-=======
     const currentTimestamp = new BN(Math.floor(Date.now() / 1000));
->>>>>>> 4eb5373c
+        const printTradeProvider = rfqContent.type == "printTradeProvider" ? rfqContent.provider.getProgramId() : null;
     const rfq = await getRfqPda(
       this.taker.publicKey,
       serializedLegData.hash,
@@ -1037,11 +1021,7 @@
     legMultiplierBps?: BN | null;
   } = {}) {
     await this.context.program.methods
-<<<<<<< HEAD
-      .confirmResponse(side ?? QuoteSide.Bid, legMultiplierBps)
-=======
       .confirmResponse(side, legMultiplierBps)
->>>>>>> 4eb5373c
       .accounts({
         taker: this.context.taker.publicKey,
         protocol: this.context.protocolPda,
