import { BN, Program, workspace, AnchorProvider, setProvider } from "@coral-xyz/anchor";
import { PublicKey, Keypair, SystemProgram, SYSVAR_RENT_PUBKEY, Transaction, AccountMeta } from "@solana/web3.js";
import {
  TOKEN_PROGRAM_ID,
  getAssociatedTokenAddress,
  createAssociatedTokenAccount,
  mintTo,
  getAccount,
  createMint,
} from "@solana/spl-token";
import { Rfq as RfqIdl } from "../../target/types/rfq";
import { RiskEngine as RiskEngineIdl } from "../../target/types/risk_engine";
import {
  getBaseAssetPda,
  getCollateralInfoPda,
  getCollateralTokenPda,
  getMintInfoPda,
  getProtocolPda,
  getResponsePda,
  getRfqPda,
  getRiskEngineConfig,
} from "./pdas";
import {
  DEFAULT_ACTIVE_WINDOW,
  DEFAULT_ORDER_TYPE,
  DEFAULT_SETTLING_WINDOW,
  DEFAULT_TOKEN_AMOUNT,
  DEFAULT_PRICE,
  DEFAULT_LEG_MULTIPLIER,
  DEFAULT_MINT_DECIMALS,
  DEFAULT_COLLATERAL_FOR_FIXED_QUOTE_AMOUNT_RFQ,
  DEFAULT_MIN_COLLATERAL_REQUIREMENT,
  DEFAULT_SAFETY_PRICE_SHIFT_FACTOR,
  DEFAULT_OVERALL_SAFETY_FACTOR,
  DEFAULT_RISK_CATEGORIES_INFO,
  DEFAULT_ACCEPTED_ORACLE_STALENESS,
  DEFAULT_ACCEPTED_ORACLE_CONFIDENCE_INTERVAL_PORTION,
  DEFAULT_SETTLE_FEES,
  DEFAULT_DEFAULT_FEES,
  SWITCHBOARD_BTC_ORACLE,
  BITCOIN_BASE_ASSET_INDEX,
  SOLANA_BASE_ASSET_INDEX,
  PYTH_SOL_ORACLE,
  ETH_BASE_ASSET_INDEX,
} from "./constants";
import {
  AuthoritySide,
  Quote,
  QuoteSide,
  FixedSize,
  RiskCategory,
  InstrumentType,
  RiskCategoryInfo,
  OrderType,
  FeeParams,
  OracleSource,
  LegData,
  QuoteData,
} from "./types";
import { SpotInstrument } from "./instruments/spotInstrument";
import { InstrumentController } from "./instrument";
import {
<<<<<<< HEAD
  calculateLegsHash,
  calculateLegsSize,
=======
  calculateWhitelistSize,
>>>>>>> fdf1fb4b
  executeInParallel,
  expandComputeUnits,
  inversePubkeyToName,
  serializeLegData,
  serializeOptionQuote,
  toApiFeeParams,
  toBaseAssetAccount,
} from "./helpers";
import { loadPubkeyNaming, readKeypair } from "./fixtures";
import { PsyoptionsEuropeanInstrument } from "./instruments/psyoptionsEuropeanInstrument";
import { PsyoptionsAmericanInstrumentClass } from "./instruments/psyoptionsAmericanInstrument";
import { SettlementOutcome, HxroPrintTradeProvider } from "./printTradeProviders/hxroPrintTradeProvider";

export class Context {
  public program: Program<RfqIdl>;
  public provider: AnchorProvider;
  public baseAssets: { [baseAssetIndex: number]: { oracleAddress: PublicKey | null } };

  public riskEngine!: RiskEngine;
  public protocolPda!: PublicKey;

  public dao!: Keypair;
  public taker!: Keypair;
  public maker!: Keypair;

  public btcToken!: Mint; // price is 20k$ in oracle
  public solToken!: Mint; // price is 30$ in oracle
  public ethToken!: Mint; // price is 2k$ in oracle
  public quoteToken!: Mint;
  public collateralToken!: CollateralMint;

  public pubkeyToName: { [pubkey: string]: string };
  public nameToPubkey: { [name: string]: PublicKey };

  constructor() {
    this.provider = AnchorProvider.env();
    setProvider(this.provider);
    this.program = workspace.Rfq as Program<RfqIdl>;
    this.baseAssets = {};

    this.pubkeyToName = {};
    this.nameToPubkey = {};
  }

  async basicInitialize() {
    this.riskEngine = await RiskEngine.create(this);
    this.protocolPda = getProtocolPda(this.program.programId);
  }

  async initializeFromFixtures() {
    await this.basicInitialize();

    await executeInParallel(
      async () => {
        this.pubkeyToName = await loadPubkeyNaming();
        this.nameToPubkey = inversePubkeyToName(this.pubkeyToName);
      },
      async () => (this.dao = await readKeypair("dao")),
      async () => (this.taker = await readKeypair("taker")),
      async () => (this.maker = await readKeypair("maker"))
    );

    await executeInParallel(
      async () =>
        (this.btcToken = await Mint.loadExisting(this, this.nameToPubkey["mint-btc"], true, BITCOIN_BASE_ASSET_INDEX)),
      async () =>
        (this.solToken = await Mint.loadExisting(this, this.nameToPubkey["mint-sol"], true, SOLANA_BASE_ASSET_INDEX)),
      async () =>
        (this.ethToken = await Mint.loadExisting(this, this.nameToPubkey["mint-eth"], true, ETH_BASE_ASSET_INDEX)),
      async () => (this.quoteToken = await Mint.loadExisting(this, this.nameToPubkey["mint-usd-quote"], true)),
      async () =>
        (this.collateralToken = await CollateralMint.loadExisting(this, this.nameToPubkey["mint-usd-collateral"]))
    );

    this.baseAssets[BITCOIN_BASE_ASSET_INDEX] = {
      oracleAddress: SWITCHBOARD_BTC_ORACLE,
    };
    this.baseAssets[SOLANA_BASE_ASSET_INDEX] = {
      oracleAddress: PYTH_SOL_ORACLE,
    };
    this.baseAssets[ETH_BASE_ASSET_INDEX] = { oracleAddress: null };
  }

  async initializeProtocol({ settleFees = DEFAULT_SETTLE_FEES, defaultFees = DEFAULT_DEFAULT_FEES } = {}) {
    await this.program.methods
      .initializeProtocol(toApiFeeParams(settleFees), toApiFeeParams(defaultFees))
      .accounts({
        signer: this.dao.publicKey,
        protocol: this.protocolPda,
        riskEngine: this.riskEngine.programId,
        collateralMint: this.collateralToken.publicKey,
        systemProgram: SystemProgram.programId,
      })
      .signers([this.dao])
      .rpc();
  }

  async addInstrument(
    programId: PublicKey,
    canBeUsedAsQuote: boolean,
    validateDataAccounts: number,
    prepareToSettleAccounts: number,
    settleAccounts: number,
    revertPreparationAccounts: number,
    cleanUpAccounts: number
  ) {
    await this.program.methods
      .addInstrument(
        canBeUsedAsQuote,
        validateDataAccounts,
        prepareToSettleAccounts,
        settleAccounts,
        revertPreparationAccounts,
        cleanUpAccounts
      )
      .accounts({
        authority: this.dao.publicKey,
        protocol: this.protocolPda,
        instrumentProgram: programId,
      })
      .signers([this.dao])
      .rpc();
  }

  async addPrintTradeProvider(
    programId: PublicKey,
    validateResponseAccountAmount: number,
    settlementCanExpire: boolean
  ) {
    await this.program.methods
      .addPrintTradeProvider(validateResponseAccountAmount, settlementCanExpire)
      .accounts({
        authority: this.dao.publicKey,
        protocol: this.protocolPda,
        printTradeProviderProgram: programId,
      })
      .signers([this.dao])
      .rpc();
  }

  async addBaseAsset(
    baseAssetIndex: number,
    ticker: string,
    riskCategory: RiskCategory,
    oracleSource: OracleSource,
    switchboardOracle: PublicKey | null,
    pythOracle: PublicKey | null,
    inPlacePrice: number | null
  ) {
    const baseAssetPda = await getBaseAssetPda(baseAssetIndex, this.program.programId);

    await this.program.methods
      .addBaseAsset(
        { value: baseAssetIndex },
        ticker,
        riskCategory,
        oracleSource,
        switchboardOracle,
        pythOracle,
        inPlacePrice
      )
      .accounts({
        authority: this.dao.publicKey,
        protocol: this.protocolPda,
        baseAsset: baseAssetPda,
        systemProgram: SystemProgram.programId,
      })
      .signers([this.dao])
      .rpc();

    const oracleAddress =
      oracleSource == OracleSource.Switchboard
        ? switchboardOracle
        : oracleSource == OracleSource.Pyth
        ? pythOracle
        : null;
    this.baseAssets[baseAssetIndex] = {
      oracleAddress,
    };

    return { baseAssetPda };
  }

  async changeProtocolFees({
    settleFees = null,
    defaultFees = null,
  }: { settleFees?: FeeParams | null; defaultFees?: FeeParams | null } = {}) {
    let serializedSettleFees = settleFees ? toApiFeeParams(settleFees) : null;
    let serializedDettleFees = defaultFees ? toApiFeeParams(defaultFees) : null;
    await this.program.methods
      .changeProtocolFees(serializedSettleFees, serializedDettleFees)
      .accounts({
        authority: this.dao.publicKey,
        protocol: this.protocolPda,
      })
      .signers([this.dao])
      .rpc();
  }

  async registerMint(mint: Mint, baseAssetIndex: number | null) {
    let baseAsset = PublicKey.default;
    if (baseAssetIndex !== null) {
      baseAsset = await getBaseAssetPda(baseAssetIndex, this.program.programId);
    }

    await this.program.methods
      .registerMint()
      .accounts({
        authority: this.dao.publicKey,
        protocol: this.protocolPda,
        mintInfo: await getMintInfoPda(mint.publicKey, this.program.programId),
        baseAsset,
        systemProgram: SystemProgram.programId,
        mint: mint.publicKey,
      })
      .signers([this.dao])
      .rpc();
  }

  async changeBaseAssetParametersStatus(
    index: number,
    {
      enabled = null,
      riskCategory = null,
      oracleSource = null,
      switchboardOracle,
      pythOracle,
      inPlacePrice,
      signers,
      accountOverrides = {},
    }: {
      enabled?: boolean | null;
      riskCategory?: RiskCategory | null;
      oracleSource?: OracleSource | null;
      switchboardOracle?: PublicKey | null;
      pythOracle?: PublicKey | null;
      inPlacePrice?: number | null;
      signers?: Keypair[];
      accountOverrides?: { [key: string]: PublicKey };
    }
  ) {
    const baseAsset = await getBaseAssetPda(index, this.program.programId);

    const wrapInCustomOption = <T>(value: T | null | undefined) =>
      value !== undefined ? { some: { value } } : { none: {} };

    await this.program.methods
      .changeBaseAssetParameters(
        enabled,
        riskCategory,
        oracleSource,
        wrapInCustomOption(switchboardOracle),
        wrapInCustomOption(pythOracle),
        wrapInCustomOption(inPlacePrice)
      )
      .accounts({
        authority: this.dao.publicKey,
        protocol: this.protocolPda,
        baseAsset,
        ...accountOverrides,
      })
      .signers(signers ?? [this.dao])
      .rpc();
  }

  async setInstrumentEnabledStatus(instrument: PublicKey, statusToSet: boolean) {
    await this.program.methods
      .setInstrumentEnabledStatus(instrument, statusToSet)
      .accounts({
        authority: this.dao.publicKey,
        protocol: this.protocolPda,
      })
      .signers([this.dao])
      .rpc();
  }

  async initializeCollateral(user: Keypair) {
    await this.program.methods
      .initializeCollateral()
      .accounts({
        user: user.publicKey,
        protocol: this.protocolPda,
        collateralInfo: await getCollateralInfoPda(user.publicKey, this.program.programId),
        collateralToken: await getCollateralTokenPda(user.publicKey, this.program.programId),
        collateralMint: this.collateralToken.publicKey,
        systemProgram: SystemProgram.programId,
        tokenProgram: TOKEN_PROGRAM_ID,
        rent: SYSVAR_RENT_PUBKEY,
      })
      .signers([user])
      .rpc();
  }

  async fundCollateral(user: Keypair, amount: BN) {
    await this.program.methods
      .fundCollateral(new BN(amount))
      .accounts({
        user: user.publicKey,
        userTokens: await this.collateralToken.getAssociatedAddress(user.publicKey),
        protocol: this.protocolPda,
        collateralInfo: await getCollateralInfoPda(user.publicKey, this.program.programId),
        collateralToken: await getCollateralTokenPda(user.publicKey, this.program.programId),
        tokenProgram: TOKEN_PROGRAM_ID,
      })
      .signers([user])
      .rpc();
  }

  async withdrawCollateral(user: Keypair, amount: BN) {
    await this.program.methods
      .withdrawCollateral(new BN(amount))
      .accounts({
        user: user.publicKey,
        userTokens: await this.collateralToken.getAssociatedAddress(user.publicKey),
        protocol: this.protocolPda,
        collateralInfo: await getCollateralInfoPda(user.publicKey, this.program.programId),
        collateralToken: await getCollateralTokenPda(user.publicKey, this.program.programId),
        tokenProgram: TOKEN_PROGRAM_ID,
      })
      .signers([user])
      .rpc();
  }

<<<<<<< HEAD
  async createWhitelist(whitelistAccount: Keypair, creator: PublicKey, whitelist: PublicKey[]) {
    const whitelistObject = new Whitelist(this, whitelistAccount.publicKey, creator, whitelist);
=======
  async createEscrowRfq({
    legs = [SpotInstrument.createForLeg(this)],
    quote = SpotInstrument.createForQuote(this, this.quoteToken),
    orderType = DEFAULT_ORDER_TYPE,
    fixedSize = FixedSize.None,
    activeWindow = DEFAULT_ACTIVE_WINDOW,
    settlingWindow = DEFAULT_SETTLING_WINDOW,
    allLegs = legs,
    finalize = true,
    whitelistAddress = null,
  }: {
    legs?: InstrumentController[];
    quote?: InstrumentController;
    orderType?: OrderType;
    fixedSize?: FixedSize;
    activeWindow?: number;
    settlingWindow?: number;
    allLegs?: InstrumentController[];
    finalize?: boolean;
    whitelistAddress?: PublicKey | null;
  } = {}) {
    const quoteAccounts = await quote.getValidationAccounts();
    const baseAssetIndexes = await legs.map((leg) => leg.getBaseAssetIndex());
    const baseAssetAccounts = baseAssetIndexes.map((index) => {
      return {
        pubkey: getBaseAssetPda(index, this.program.programId),
        isSigner: false,
        isWritable: false,
      };
    });
    const legAccounts = await (await Promise.all(legs.map(async (x) => await x.getValidationAccounts()))).flat();

    return await this.createRfqInner(
      legs.map((x) => x.toLegData()),
      allLegs.map((x) => x.toLegData()),
      quote.toQuoteData(),
      [...quoteAccounts, ...baseAssetAccounts, ...legAccounts],
      { type: "instrument", legs, quote },
      orderType,
      fixedSize,
      activeWindow,
      settlingWindow,
      true,
      finalize,
      whitelistAddress
    );
  }

  async createWhitelist(
    whitelistAccount: Keypair,
    creator: PublicKey,
    whitelist: PublicKey[],
    expectedWhitelistCapacity: number
  ) {
    const whitelistObject = new Whitelist(
      this,
      whitelistAccount.publicKey,
      creator,
      whitelist,
      expectedWhitelistCapacity
    );
    const expectedWhitelistSize = calculateWhitelistSize(expectedWhitelistCapacity);
>>>>>>> fdf1fb4b
    await this.program.methods
      .createWhitelist(whitelist)
      .accounts({
        creator,
        systemProgram: SystemProgram.programId,
        whitelistAccount: whitelistAccount.publicKey,
      })
      .signers([whitelistAccount, this.taker])
      .rpc();

    return whitelistObject;
  }

  async createPrintTradeRfq({
    printTradeProvider,
    orderType = DEFAULT_ORDER_TYPE,
    fixedSize = FixedSize.None,
    activeWindow = DEFAULT_ACTIVE_WINDOW,
    settlingWindow = DEFAULT_SETTLING_WINDOW,
    verify = true,
    finalize = true,
<<<<<<< HEAD
    whitelistKeypair = null,
    whitelistPubkeyList = [],
=======
>>>>>>> fdf1fb4b
  }: {
    printTradeProvider: HxroPrintTradeProvider;
    orderType?: OrderType;
    fixedSize?: FixedSize;
    activeWindow?: number;
    settlingWindow?: number;
    verify?: boolean;
    finalize?: boolean;
<<<<<<< HEAD
    whitelistKeypair?: Keypair | null;
    whitelistPubkeyList?: PublicKey[];
  } = {}) {
    const legData = legs.map((x) => x.toLegData());
    const quoteAccounts = await quote.getValidationAccounts();
    const baseAssetAccounts = await Promise.all(legs.map((leg) => leg.getBaseAssetAccount(this.program.programId)));
    const legAccounts = await (await Promise.all(legs.map(async (x) => await x.getValidationAccounts()))).flat();
=======
  }) {
    const baseAssetIndecies = printTradeProvider.getBaseAssetIndexes();
    const baseAssetAccounts = baseAssetIndecies.map((index) => toBaseAssetAccount(index, this.program));

    return await this.createRfqInner(
      printTradeProvider.getLegData(),
      printTradeProvider.getLegData(),
      printTradeProvider.getQuoteData(),
      baseAssetAccounts,
      { type: "printTradeProvider", provider: printTradeProvider },
      orderType,
      fixedSize,
      activeWindow,
      settlingWindow,
      verify,
      finalize
    );
  }

  private async createRfqInner(
    legData: LegData[],
    allLegData: LegData[],
    quoteData: QuoteData,
    accounts: AccountMeta[],
    rfqContent: RfqContent,
    orderType: OrderType,
    fixedSize: FixedSize,
    activeWindow: number,
    settlingWindow: number,
    verify: boolean,
    finalize: boolean,
    whitelistAddress: PublicKey | null = null
  ) {
    const serializedLegData = serializeLegData(allLegData, this.program);

>>>>>>> fdf1fb4b
    const currentTimestamp = new BN(Math.floor(Date.now() / 1000));
    const printTradeProvider = rfqContent.type == "printTradeProvider" ? rfqContent.provider.getProgramId() : null;
    const rfq = await getRfqPda(
      this.taker.publicKey,
      serializedLegData.hash,
      printTradeProvider,
      orderType,
      quoteData,
      fixedSize,
      activeWindow,
      settlingWindow,
      currentTimestamp,
      this.program
    );

    let whitelistAccount = null;
    if (whitelistKeypair !== null) {
      whitelistAccount = whitelistKeypair.publicKey;
      await this.program.methods
        .createWhitelist(whitelistPubkeyList)
        .accounts({
          whitelistAccount: whitelistKeypair.publicKey,
          creator: this.taker.publicKey,
          systemProgram: SystemProgram.programId,
        })
        .signers([whitelistKeypair, this.taker])
        .rpc();
    }
    const rfqObject = new Rfq(this, rfq, quote, legs, whitelistAccount);
    let txConstructor = await this.program.methods
      .createRfq(
        serializedLegData.data.length,
        Array.from(serializedLegData.hash),
        legData,
        printTradeProvider,
        orderType,
        quoteData as any,
        fixedSize as any,
        activeWindow,
        settlingWindow,
        new BN(currentTimestamp)
      )
      .accounts({
        taker: this.taker.publicKey,
        protocol: this.protocolPda,
        rfq,
        whitelist: whitelistAccount,
        systemProgram: SystemProgram.programId,
      })
      .remainingAccounts(accounts)
      .preInstructions([expandComputeUnits])
      .signers([this.taker]);

    const rfqObject = new Rfq(this, rfq, rfqContent);

    const postInstructions = [];
    if (verify && rfqContent.type == "printTradeProvider") {
      postInstructions.push(await rfqObject.getValidateByPrintTradeProviderInstruction());
    }
    if (finalize) {
      postInstructions.push(await rfqObject.getFinalizeConstructionInstruction());
    }
    txConstructor.postInstructions(postInstructions);

    await txConstructor.rpc();

    return rfqObject;
  }

  async getProtocolState() {
    return await this.program.account.protocolState.fetch(this.protocolPda);
  }

  async getBaseAsset(index: number) {
    const address = await getBaseAssetPda(index, this.program.programId);
    return this.program.account.baseAssetInfo.fetch(address);
  }
}

export class RiskEngine {
  private constructor(
    private context: Context,
    public program: Program<RiskEngineIdl>,
    public programId: PublicKey,
    public configAddress: PublicKey
  ) {}

  static async create(context: Context) {
    const program = workspace.RiskEngine as Program<RiskEngineIdl>;
    const programId = program.programId;
    const configAddress = await getRiskEngineConfig(programId);

    return new RiskEngine(context, program, programId, configAddress);
  }

  async initializeDefaultConfig() {
    this.configAddress = await getRiskEngineConfig(this.programId);

    await this.program.methods
      .initializeConfig(
        DEFAULT_MIN_COLLATERAL_REQUIREMENT,
        DEFAULT_COLLATERAL_FOR_FIXED_QUOTE_AMOUNT_RFQ,
        DEFAULT_MINT_DECIMALS,
        DEFAULT_SAFETY_PRICE_SHIFT_FACTOR,
        DEFAULT_OVERALL_SAFETY_FACTOR,
        DEFAULT_ACCEPTED_ORACLE_STALENESS,
        DEFAULT_ACCEPTED_ORACLE_CONFIDENCE_INTERVAL_PORTION
      )
      .accounts({
        authority: this.context.dao.publicKey,
        protocol: this.context.protocolPda,
        config: this.configAddress,
        systemProgram: SystemProgram.programId,
      })
      .signers([this.context.dao])
      .rpc();

    await executeInParallel(
      async () => {
        await this.setRiskCategoriesInfo([
          {
            riskCategory: RiskCategory.VeryLow,
            newValue: DEFAULT_RISK_CATEGORIES_INFO[0],
          },
          {
            riskCategory: RiskCategory.Low,
            newValue: DEFAULT_RISK_CATEGORIES_INFO[1],
          },
          {
            riskCategory: RiskCategory.Medium,
            newValue: DEFAULT_RISK_CATEGORIES_INFO[2],
          },
        ]);
      },
      async () => {
        await this.setRiskCategoriesInfo([
          {
            riskCategory: RiskCategory.High,
            newValue: DEFAULT_RISK_CATEGORIES_INFO[3],
          },
          {
            riskCategory: RiskCategory.VeryHigh,
            newValue: DEFAULT_RISK_CATEGORIES_INFO[4],
          },
          {
            riskCategory: RiskCategory.Custom1,
            newValue: DEFAULT_RISK_CATEGORIES_INFO[5],
          },
        ]);
      },
      async () => {
        await this.setRiskCategoriesInfo([
          {
            riskCategory: RiskCategory.Custom2,
            newValue: DEFAULT_RISK_CATEGORIES_INFO[6],
          },
          {
            riskCategory: RiskCategory.Custom3,
            newValue: DEFAULT_RISK_CATEGORIES_INFO[7],
          },
        ]);
      },
      async () => {
        await SpotInstrument.setRiskEngineInstrumentType(this.context);
      },
      async () => {
        await PsyoptionsEuropeanInstrument.setRiskEngineInstrumentType(this.context);
      },
      async () => {
        await PsyoptionsAmericanInstrumentClass.setRiskEngineInstrumentType(this.context);
      }
    );
  }

  async closeConfig({ signer = this.context.dao } = {}) {
    this.configAddress = await getRiskEngineConfig(this.programId);

    await this.program.methods
      .closeConfig()
      .accounts({
        authority: signer.publicKey,
        protocol: this.context.protocolPda,
        config: this.configAddress,
      })
      .signers([signer])
      .rpc();
  }

  async updateConfig({
    minCollateralRequirement = null,
    collateralForFixedQuoteAmountRfq = null,
    collateralMintDecimals = null,
    safetyPriceShiftFactor = null,
    overallSafetyFactor = null,
    defaultAcceptedOracleStaleness = null,
    defaultAcceptedOracleConfidenceIntervalPortion = null,
  }: {
    minCollateralRequirement?: number | null;
    collateralForFixedQuoteAmountRfq?: number | null;
    collateralMintDecimals?: number | null;
    safetyPriceShiftFactor?: number | null;
    overallSafetyFactor?: number | null;
    defaultAcceptedOracleStaleness?: number | null;
    defaultAcceptedOracleConfidenceIntervalPortion?: number | null;
  } = {}) {
    await this.program.methods
      .updateConfig(
        minCollateralRequirement,
        collateralForFixedQuoteAmountRfq,
        collateralMintDecimals,
        safetyPriceShiftFactor,
        overallSafetyFactor,
        defaultAcceptedOracleStaleness,
        defaultAcceptedOracleConfidenceIntervalPortion
      )
      .accounts({
        authority: this.context.dao.publicKey,
        protocol: this.context.protocolPda,
        config: this.configAddress,
      })
      .signers([this.context.dao])
      .rpc();
  }

  async setInstrumentType(instrumentIndex: number, instrumentType: InstrumentType) {
    await this.program.methods
      .setInstrumentType(instrumentIndex, instrumentType)
      .accounts({
        authority: this.context.dao.publicKey,
        protocol: this.context.protocolPda,
        config: this.configAddress,
      })
      .signers([this.context.dao])
      .rpc();
  }

  async setRiskCategoriesInfo(
    changes: {
      riskCategory: RiskCategory;
      newValue: RiskCategoryInfo;
    }[]
  ) {
    let changesForInstruction = changes.map((x) => {
      return {
        riskCategoryIndex: x.riskCategory.index,
        newValue: x.newValue,
      };
    });

    await this.program.methods
      .setRiskCategoriesInfo(changesForInstruction)
      .accounts({
        authority: this.context.dao.publicKey,
        protocol: this.context.protocolPda,
        config: this.configAddress,
      })
      .signers([this.context.dao])
      .rpc();
  }

  async getConfig() {
    return this.program.account.config.fetchNullable(this.configAddress);
  }
}

<<<<<<< HEAD
export class Whitelist {
  public constructor(
    public context: Context,
    public account: PublicKey,
    public creator: PublicKey,
    public whitelist: PublicKey[]
  ) {}

  async cleanUp() {
    await this.context.program.methods
      .cleanUpWhitelist()
      .accounts({
        creator: this.creator,
        whitelistAccount: this.account,
        systemProgram: SystemProgram.programId,
      })
      .signers([this.context.taker])
      .rpc();
  }

  async getData() {
    return await this.context.program.account.whitelist.fetch(this.account);
  }
}

=======
>>>>>>> fdf1fb4b
export class Mint {
  public publicKey: PublicKey;
  public decimals: number;
  public baseAssetIndex: number | null;
  public mintInfoAddress: PublicKey | null;

  protected constructor(protected context: Context, address: PublicKey) {
    this.publicKey = address;
    this.decimals = DEFAULT_MINT_DECIMALS;
    this.baseAssetIndex = null;
    this.mintInfoAddress = null;
  }

  public static async wrap(context: Context, address: PublicKey) {
    const mint = new Mint(context, address);

    await executeInParallel(
      async () => await mint.createAssociatedTokenAccount(context.taker.publicKey),
      async () => await mint.createAssociatedTokenAccount(context.maker.publicKey),
      async () => await mint.createAssociatedTokenAccount(context.dao.publicKey)
    );

    return mint;
  }

  public static async loadExisting(
    context: Context,
    mintAddress: PublicKey,
    isRegistered?: boolean,
    baseAssetIndex?: number
  ) {
    const mint = new Mint(context, mintAddress);
    if (isRegistered) {
      mint.mintInfoAddress = await getMintInfoPda(mintAddress, context.program.programId);
    }
    mint.baseAssetIndex = baseAssetIndex ?? null;
    return mint;
  }

  public static async create(context: Context, keypair?: Keypair) {
    const token = await createMint(
      context.provider.connection,
      context.dao,
      context.dao.publicKey,
      null,
      DEFAULT_MINT_DECIMALS,
      keypair
    );
    const mint = new Mint(context, token);
    await executeInParallel(
      async () => await mint.createAssociatedAccountWithTokens(context.taker.publicKey),
      async () => await mint.createAssociatedAccountWithTokens(context.maker.publicKey),
      async () => await mint.createAssociatedAccountWithTokens(context.dao.publicKey)
    );

    return mint;
  }

  public async register(baseAssetIndex: number | null) {
    await this.context.registerMint(this, baseAssetIndex);
    this.baseAssetIndex = baseAssetIndex;
    this.mintInfoAddress = await getMintInfoPda(this.publicKey, this.context.program.programId);
  }

  public async createAssociatedAccountWithTokens(address: PublicKey, amount = DEFAULT_TOKEN_AMOUNT) {
    const account = await this.createAssociatedTokenAccount(address);
    await mintTo(
      this.context.provider.connection,
      this.context.dao,
      this.publicKey,
      account,
      this.context.dao,
      amount.toString()
    );
  }

  public async createAssociatedTokenAccount(address: PublicKey) {
    return await createAssociatedTokenAccount(
      this.context.provider.connection,
      this.context.dao,
      this.publicKey,
      address
    );
  }

  public async getAssociatedAddress(address: PublicKey) {
    return await getAssociatedTokenAddress(this.publicKey, address);
  }

  public async getAssociatedBalance(address: PublicKey) {
    const account = await getAccount(this.context.provider.connection, await this.getAssociatedAddress(address));
    return new BN(account.amount);
  }

  public assertRegisteredAsBaseAsset(): asserts this is {
    baseAssetIndex: number;
    mintInfoAddress: PublicKey;
  } {
    if (this.baseAssetIndex === null || this.mintInfoAddress === null) {
      throw new Error(`Mint ${this.publicKey.toString()} is not registered as base asset!`);
    }
  }

  public assertRegistered(): asserts this is { mintInfoAddress: PublicKey } {
    if (this.mintInfoAddress === null) {
      throw new Error(`Mint ${this.publicKey.toString()} is not registered!`);
    }
  }
}

export class CollateralMint extends Mint {
  public static async create(context: Context, keypair?: Keypair) {
    const mint = await Mint.create(context, keypair);
    return new CollateralMint(context, mint.publicKey);
  }

  public static async loadExisting(context: Context, mintAddress: PublicKey) {
    return new CollateralMint(context, mintAddress);
  }

  public async getTotalCollateral(address: PublicKey) {
    const account = await getAccount(this.context.provider.connection, await this.getTokenPda(address));
    return account.amount;
  }

  public async getUnlockedCollateral(address: PublicKey) {
    const tokenAccount = await getAccount(this.context.provider.connection, await this.getTokenPda(address));
    const collateralInfo = await this.context.program.account.collateralInfo.fetch(await this.getInfoPda(address));
    return new BN(tokenAccount.amount).sub(collateralInfo.lockedTokensAmount);
  }

  public async getTokenPda(address: PublicKey) {
    return await getCollateralTokenPda(address, this.context.program.programId);
  }

  public async getInfoPda(address: PublicKey) {
    return await getCollateralInfoPda(address, this.context.program.programId);
  }
}

type RfqContent =
  | { type: "instrument"; quote: InstrumentController; legs: InstrumentController[] }
  | { type: "printTradeProvider"; provider: HxroPrintTradeProvider };

export class Rfq {
<<<<<<< HEAD
  public constructor(
    public context: Context,
    public account: PublicKey,
    public quote: InstrumentController,
    public legs: InstrumentController[],
    public whitelist: PublicKey | null
  ) {}
=======
  private activeWindowExpiration?: number;
  public constructor(public context: Context, public account: PublicKey, public content: RfqContent) {}

  async getActiveWindowExpiration() {
    if (this.activeWindowExpiration === undefined) {
      const data = await this.getData();
      this.activeWindowExpiration = (data.creationTimestamp.toNumber() as number) + data.activeWindow;
    }

    return this.activeWindowExpiration;
  }
>>>>>>> fdf1fb4b

  async respond({
    bid = null,
    ask = null,
    expirationTimestamp = null,
  }: {
    bid?: Quote | null;
    ask?: Quote | null;
    expirationTimestamp?: BN | null;
  } = {}) {
    if (bid === null && ask === null) {
      bid = Quote.getStandard(DEFAULT_PRICE, DEFAULT_LEG_MULTIPLIER);
    }
    if (expirationTimestamp === null) {
      expirationTimestamp = await this.getActiveWindowExpiration();
    }

    const response = await getResponsePda(
      this.account,
      this.context.maker.publicKey,
      this.context.program.programId,
      serializeOptionQuote(bid, this.context.program),
      serializeOptionQuote(ask, this.context.program),
      0
    );

    const additionalData =
      this.content.type === "instrument" ? Buffer.from([]) : this.content.provider.getResponseData();

    const responseValidateAccounts =
      this.content.type === "instrument" ? [] : this.content.provider.getValidateResponseAccounts();
    const riskEngineAccounts = await this.getRiskEngineAccounts();
    const rfqData = await this.getData();
    const defaultPubkey = PublicKey.default;
    let whitelistToPass = rfqData.whitelist.toBase58() !== defaultPubkey.toBase58() ? rfqData.whitelist : null;
    await this.context.program.methods
      .respondToRfq(bid as any, ask as any, 0, new BN(expirationTimestamp), additionalData)
      .accounts({
        maker: this.context.maker.publicKey,
        protocol: this.context.protocolPda,
        rfq: this.account,
        response,
        whitelist: whitelistToPass,
        collateralInfo: getCollateralInfoPda(this.context.maker.publicKey, this.context.program.programId),
        collateralToken: getCollateralTokenPda(this.context.maker.publicKey, this.context.program.programId),
        riskEngine: this.context.riskEngine.programId,
        systemProgram: SystemProgram.programId,
      })
      .remainingAccounts([...responseValidateAccounts, ...riskEngineAccounts])
      .signers([this.context.maker])
      .preInstructions([expandComputeUnits])
      .rpc();

    return new Response(this.context, this, this.context.maker, response);
  }

  async unlockCollateral() {
    await this.context.program.methods
      .unlockRfqCollateral()
      .accounts({
        protocol: this.context.protocolPda,
        rfq: this.account,
        collateralInfo: await getCollateralInfoPda(this.context.taker.publicKey, this.context.program.programId),
      })
      .rpc();
  }

  async cleanUp() {
    const whitelist = this?.whitelist
      ? this.whitelist.toBase58() !== PublicKey.default.toBase58()
        ? this.whitelist
        : null
      : null;
    await this.context.program.methods
      .cleanUpRfq()
      .accounts({
        taker: this.context.taker.publicKey,
        protocol: this.context.protocolPda,
        rfq: this.account,
        whitelist,
      })
      .rpc();
  }

  async cancel() {
    await this.context.program.methods
      .cancelRfq()
      .accounts({
        taker: this.context.taker.publicKey,
        protocol: this.context.protocolPda,
        rfq: this.account,
      })
      .signers([this.context.taker])
      .rpc();
  }

  async addLegs(legs: InstrumentController[], finalize = true) {
    if (this.content.type != "instrument") {
      throw Error("Not settled by instruments!");
    }
    this.content.legs = this.content.legs.concat(legs);

    const legData = legs.map((x) => x.toLegData());

    const baseAssetIndexes = legs.map((leg) => leg.getBaseAssetIndex());
    const baseAssetAccounts = baseAssetIndexes.map((index) => toBaseAssetAccount(index, this.context.program));
    const legAccounts = await (await Promise.all(legs.map(async (x) => await x.getValidationAccounts()))).flat();

    let txConstructor = this.context.program.methods
      .addLegsToRfq(legData)
      .accounts({
        taker: this.context.taker.publicKey,
        protocol: this.context.protocolPda,
        rfq: this.account,
      })
      .remainingAccounts([...baseAssetAccounts, ...legAccounts])
      .preInstructions([expandComputeUnits])
      .signers([this.context.taker]);

    if (finalize) {
      txConstructor = txConstructor.postInstructions([await this.getFinalizeConstructionInstruction()]);
    }

    await txConstructor.rpc();
  }

  async validatePrintTradeRfq() {
    let tx = new Transaction();
    let ix = await this.getValidateByPrintTradeProviderInstruction();
    tx.add(ix);
    await this.context.provider.sendAndConfirm(tx, [this.context.taker]);
  }

  async finalizeRfq() {
    let tx = new Transaction();
    let ix = await this.getFinalizeConstructionInstruction();
    tx.add(ix);
    await this.context.provider.sendAndConfirm(tx, [this.context.taker]);
  }

  getFinalizeConstructionInstruction() {
    return this.context.program.methods
      .finalizeRfqConstruction()
      .accounts({
        taker: this.context.taker.publicKey,
        protocol: this.context.protocolPda,
        rfq: this.account,
        collateralInfo: getCollateralInfoPda(this.context.taker.publicKey, this.context.program.programId),
        collateralToken: getCollateralTokenPda(this.context.taker.publicKey, this.context.program.programId),
        riskEngine: this.context.riskEngine.programId,
      })
      .remainingAccounts(this.getRiskEngineAccounts())
      .instruction();
  }

  getValidateByPrintTradeProviderInstruction() {
    if (this.content.type !== "printTradeProvider") {
      throw Error("Is only supported for print trade RFQs!");
    }

    return this.context.program.methods
      .validateRfqByPrintTradeProvider()
      .accounts({
        taker: this.context.taker.publicKey,
        protocol: this.context.protocolPda,
        rfq: this.account,
      })
      .remainingAccounts(this.content.provider.getValidationAccounts())
      .instruction();
  }

  async getData() {
    return await this.context.program.account.rfq.fetch(this.account);
  }

  getRiskEngineAccounts(): AccountMeta[] {
    const config = { pubkey: this.context.riskEngine.configAddress, isSigner: false, isWritable: false };

    const allIndecies =
      this.content.type == "instrument"
        ? this.content.legs.map((leg) => leg.getBaseAssetIndex())
        : this.content.provider.getBaseAssetIndexes();
    let uniqueIndecies = Array.from(new Set(allIndecies));
    const baseAssets = uniqueIndecies.map((index) => toBaseAssetAccount(index, this.context.program));

    const oracles = uniqueIndecies
      .map((index) => this.context.baseAssets[index].oracleAddress)
      .filter((address) => address !== null)
      .map((address) => {
        return {
          pubkey: address as PublicKey,
          isSigner: false,
          isWritable: false,
        };
      });

    return [config, ...baseAssets, ...oracles];
  }
}

export class Whitelist {
  public constructor(
    public context: Context,
    public account: PublicKey,
    public creator: PublicKey,
    public whitelist: PublicKey[],
    public expectedWhitelistCapacity: number
  ) {}

  async addAddressToWhitelist(address: PublicKey) {
    await this.context.program.methods
      .addAddressToWhitelist(address)
      .accounts({
        creator: this.creator,
        whitelistAccount: this.account,
        systemProgram: SystemProgram.programId,
      })
      .signers([this.context.taker])
      .rpc();
  }

  async removeAddressFromWhitelist(address: PublicKey) {
    await this.context.program.methods
      .removeAddressFromWhitelist(address)
      .accounts({
        creator: this.creator,
        whitelistAccount: this.account,
        systemProgram: SystemProgram.programId,
      })
      .signers([this.context.taker])
      .rpc();
  }

  async cleanUp() {
    await this.context.program.methods
      .cleanUpWhitelist()
      .accounts({
        creator: this.creator,
        whitelistAccount: this.account,
        systemProgram: SystemProgram.programId,
      })
      .signers([this.context.taker])
      .rpc();
  }

  async getData() {
    return await this.context.program.account.whitelist.fetch(this.account);
  }
}

export class Response {
  //storing single here assumes all legs are prepared by the same single side
  public firstToPrepare: PublicKey | null;

  constructor(public context: Context, public rfq: Rfq, public maker: Keypair, public account: PublicKey) {
    this.firstToPrepare = null;
  }

  async confirm({
    side = QuoteSide.Bid,
    legMultiplierBps = null,
  }: {
    side?: QuoteSide;
    legMultiplierBps?: BN | null;
  } = {}) {
    await this.context.program.methods
      .confirmResponse(side, legMultiplierBps)
      .accounts({
        taker: this.context.taker.publicKey,
        protocol: this.context.protocolPda,
        rfq: this.rfq.account,
        response: this.account,
        collateralInfo: await getCollateralInfoPda(this.context.taker.publicKey, this.context.program.programId),
        makerCollateralInfo: await getCollateralInfoPda(this.context.maker.publicKey, this.context.program.programId),
        collateralToken: await getCollateralTokenPda(this.context.taker.publicKey, this.context.program.programId),
        riskEngine: this.context.riskEngine.programId,
      })
      .remainingAccounts(await this.rfq.getRiskEngineAccounts())
      .preInstructions([expandComputeUnits])
      .signers([this.context.taker])
      .rpc();
  }

  async prepareEscrowSettlement(side: AuthoritySide, legAmount?: number) {
    if (this.rfq.content.type != "instrument") {
      throw Error("Not settled by instruments!");
    }

    const { legs, quote } = this.rfq.content;
    legAmount = legAmount || legs.length;
    const caller = side == AuthoritySide.Taker ? this.context.taker : this.context.maker;

    if (this.firstToPrepare === null) {
      this.firstToPrepare = caller.publicKey;
    }
    const quoteAccounts = await quote.getPrepareSettlementAccounts(side, "quote", this.rfq, this);
    const legAccounts = await (
      await Promise.all(
        legs
          .slice(0, legAmount)
          .map(async (x, index) => await x.getPrepareSettlementAccounts(side, { legIndex: index }, this.rfq, this))
      )
    ).flat();

    await this.context.program.methods
      .prepareEscrowSettlement(side, legAmount)
      .accounts({
        caller: caller.publicKey,
        protocol: this.context.protocolPda,
        rfq: this.rfq.account,
        response: this.account,
      })
      .signers([caller])
      .remainingAccounts([...quoteAccounts, ...legAccounts])
      .preInstructions([expandComputeUnits])
      .rpc();
  }

  async preparePrintTradeSettlement(
    side: AuthoritySide,
    expectedSettlement: SettlementOutcome,
    { skipPreStep = false } = {}
  ) {
    if (this.rfq.content.type != "printTradeProvider") {
      throw Error("Not settled by print trade provider!");
    }

    if (!skipPreStep) {
      await this.rfq.content.provider.executePrePreparePrintTradeSettlement(side, this.rfq, this, expectedSettlement);
    }

    const caller = side == AuthoritySide.Taker ? this.context.taker : this.context.maker;
    const accounts = this.rfq.content.provider.getPreparePrintTradeSettlementAccounts(side, this.rfq, this);

    if (this.firstToPrepare === null) {
      this.firstToPrepare = caller.publicKey;
    }

    await this.context.program.methods
      .preparePrintTradeSettlement(side)
      .accounts({
        caller: caller.publicKey,
        protocol: this.context.protocolPda,
        rfq: this.rfq.account,
        response: this.account,
      })
      .signers([caller])
      .remainingAccounts(accounts)
      .preInstructions([expandComputeUnits])
      .rpc();
  }

  async prepareMoreEscrowLegsSettlement(side: AuthoritySide, from: number, legAmount: number) {
    if (this.rfq.content.type != "instrument") {
      throw Error("Not settled by instruments!");
    }

    const { legs } = this.rfq.content;
    const caller = side == AuthoritySide.Taker ? this.context.taker : this.context.maker;
    const remainingAccounts = await (
      await Promise.all(
        legs
          .slice(from, from + legAmount)
          .map(
            async (x, index) => await x.getPrepareSettlementAccounts(side, { legIndex: from + index }, this.rfq, this)
          )
      )
    ).flat();

    await this.context.program.methods
      .prepareMoreEscrowLegsSettlement(side, legAmount)
      .accounts({
        caller: caller.publicKey,
        protocol: this.context.protocolPda,
        rfq: this.rfq.account,
        response: this.account,
      })
      .signers([caller])
      .remainingAccounts(remainingAccounts)
      .preInstructions([expandComputeUnits])
      .rpc();
  }

  async settleEscrow(quoteReceiver: PublicKey, assetReceivers: PublicKey[], alreadySettledLegs = 0) {
    if (this.rfq.content.type != "instrument") {
      throw Error("Not settled by instruments!");
    }

    const { legs, quote } = this.rfq.content;
    const quoteAccounts = await quote.getSettleAccounts(quoteReceiver, "quote", this.rfq, this);
    const legAccounts = await (
      await Promise.all(
        legs
          .slice(alreadySettledLegs)
          .map(
            async (x, index) =>
              await x.getSettleAccounts(assetReceivers[index], { legIndex: alreadySettledLegs + index }, this.rfq, this)
          )
      )
    ).flat();

    await this.context.program.methods
      .settleEscrow()
      .accounts({
        protocol: this.context.protocolPda,
        rfq: this.rfq.account,
        response: this.account,
      })
      .remainingAccounts([...legAccounts, ...quoteAccounts])
      .preInstructions([expandComputeUnits])
      .rpc();
  }

  async settlePrintTrade() {
    if (this.rfq.content.type != "printTradeProvider") {
      throw Error("Not settled by print trade provider!");
    }

    const accounts = this.rfq.content.provider.getExecutePrintTradeSettlementAccounts(this.rfq, this);

    await this.context.program.methods
      .settlePrintTrade()
      .accounts({
        protocol: this.context.protocolPda,
        rfq: this.rfq.account,
        response: this.account,
      })
      .remainingAccounts(accounts)
      .preInstructions([expandComputeUnits])
      .rpc();
  }

  async expireSettlement({ accountOverrides = {} }: { accountOverrides?: { [id: string]: PublicKey } } = {}) {
    await this.context.program.methods
      .expireSettlement()
      .accounts({
        protocol: this.context.protocolPda,
        rfq: this.rfq.account,
        response: this.account,
        ...accountOverrides,
      })
      .rpc();
  }

  async partiallySettleEscrowLegs(assetReceivers: PublicKey[], legsToSettle: number, alreadySettledLegs = 0) {
    if (this.rfq.content.type != "instrument") {
      throw Error("Not settled by instruments!");
    }

    const remainingAccounts = await (
      await Promise.all(
        this.rfq.content.legs
          .slice(alreadySettledLegs, alreadySettledLegs + legsToSettle)
          .map(
            async (x, index) =>
              await x.getSettleAccounts(assetReceivers[index], { legIndex: alreadySettledLegs + index }, this.rfq, this)
          )
      )
    ).flat();

    await this.context.program.methods
      .partiallySettleEscrowLegs(legsToSettle)
      .accounts({
        protocol: this.context.protocolPda,
        rfq: this.rfq.account,
        response: this.account,
      })
      .remainingAccounts(remainingAccounts)
      .preInstructions([expandComputeUnits])
      .rpc();
  }

  async revertEscrowSettlementPreparation(side: { taker: {} } | { maker: {} }, preparedLegs?: number) {
    if (this.rfq.content.type != "instrument") {
      throw Error("Not settled by instruments!");
    }

    const { legs, quote } = this.rfq.content;
    preparedLegs = preparedLegs || legs.length;
    const quoteAccounts = await quote.getRevertSettlementPreparationAccounts(side, "quote", this.rfq, this);
    const legAccounts = await (
      await Promise.all(
        legs
          .slice(0, preparedLegs)
          .map(
            async (x, index) =>
              await x.getRevertSettlementPreparationAccounts(side, { legIndex: index }, this.rfq, this)
          )
      )
    ).flat();
    const remainingAccounts = [...legAccounts, ...quoteAccounts];

    await this.context.program.methods
      .revertEscrowSettlementPreparation(side)
      .accounts({
        protocol: this.context.protocolPda,
        rfq: this.rfq.account,
        response: this.account,
      })
      .remainingAccounts(remainingAccounts)
      .preInstructions([expandComputeUnits])
      .rpc();
  }

  async revertPrintTradeSettlementPreparation(side: { taker: {} } | { maker: {} }) {
    if (this.rfq.content.type != "printTradeProvider") {
      throw Error("Not settled by print trade!");
    }

    const remainingAccounts = this.rfq.content.provider.getRevertPrintTradeSettlementPreparationAccounts(
      this.rfq,
      this,
      side
    );

    await this.context.program.methods
      .revertPrintTradeSettlementPreparationPreparation(side)
      .accounts({
        protocol: this.context.protocolPda,
        rfq: this.rfq.account,
        response: this.account,
      })
      .remainingAccounts(remainingAccounts)
      .preInstructions([expandComputeUnits])
      .rpc();
  }

  async partlyRevertEscrowSettlementPreparation(
    side: { taker: {} } | { maker: {} },
    legAmount: number,
    preparedLegs?: number
  ) {
    if (this.rfq.content.type != "instrument") {
      throw Error("Not settled by instruments!");
    }

    const { legs } = this.rfq.content;
    const _preparedLegs = preparedLegs || legs.length;

    const remainingAccounts = await (
      await Promise.all(
        legs
          .slice(_preparedLegs - legAmount, preparedLegs)
          .map(
            async (x, index) =>
              await x.getRevertSettlementPreparationAccounts(
                side,
                { legIndex: _preparedLegs - legAmount + index },
                this.rfq,
                this
              )
          )
      )
    ).flat();

    await this.context.program.methods
      .partlyRevertEscrowSettlementPreparation(side, legAmount)
      .accounts({
        protocol: this.context.protocolPda,
        rfq: this.rfq.account,
        response: this.account,
      })
      .remainingAccounts(remainingAccounts)
      .rpc();
  }

  async unlockResponseCollateral() {
    await this.context.program.methods
      .unlockResponseCollateral()
      .accounts({
        protocol: this.context.protocolPda,
        rfq: this.rfq.account,
        response: this.account,
        takerCollateralInfo: await getCollateralInfoPda(this.context.taker.publicKey, this.context.program.programId),
        makerCollateralInfo: await getCollateralInfoPda(this.context.maker.publicKey, this.context.program.programId),
        takerCollateralTokens: await getCollateralTokenPda(
          this.context.taker.publicKey,
          this.context.program.programId
        ),
        makerCollateralTokens: await getCollateralTokenPda(
          this.context.maker.publicKey,
          this.context.program.programId
        ),
        protocolCollateralTokens: await getCollateralTokenPda(
          this.context.dao.publicKey,
          this.context.program.programId
        ),
      })
      .rpc();
  }

  async settleOnePartyDefault() {
    await this.context.program.methods
      .settleOnePartyDefault()
      .accounts({
        protocol: this.context.protocolPda,
        rfq: this.rfq.account,
        response: this.account,
        takerCollateralInfo: await getCollateralInfoPda(this.context.taker.publicKey, this.context.program.programId),
        makerCollateralInfo: await getCollateralInfoPda(this.context.maker.publicKey, this.context.program.programId),
        takerCollateralTokens: await getCollateralTokenPda(
          this.context.taker.publicKey,
          this.context.program.programId
        ),
        makerCollateralTokens: await getCollateralTokenPda(
          this.context.maker.publicKey,
          this.context.program.programId
        ),
        protocolCollateralTokens: await getCollateralTokenPda(
          this.context.dao.publicKey,
          this.context.program.programId
        ),
        tokenProgram: TOKEN_PROGRAM_ID,
      })
      .rpc();
  }

  async settleTwoPartyDefault() {
    await this.context.program.methods
      .settleTwoPartyDefault()
      .accounts({
        protocol: this.context.protocolPda,
        rfq: this.rfq.account,
        response: this.account,
        takerCollateralInfo: await getCollateralInfoPda(this.context.taker.publicKey, this.context.program.programId),
        makerCollateralInfo: await getCollateralInfoPda(this.context.maker.publicKey, this.context.program.programId),
        takerCollateralTokens: await getCollateralTokenPda(
          this.context.taker.publicKey,
          this.context.program.programId
        ),
        makerCollateralTokens: await getCollateralTokenPda(
          this.context.maker.publicKey,
          this.context.program.programId
        ),
        protocolCollateralTokens: await getCollateralTokenPda(
          this.context.dao.publicKey,
          this.context.program.programId
        ),
        tokenProgram: TOKEN_PROGRAM_ID,
      })
      .rpc();
  }

  async cleanUp(preparedLegs?: number) {
    let remainingAccounts: AccountMeta[] = [];
    if (this.firstToPrepare) {
      const content = this.rfq.content;
      if (content.type === "instrument") {
        const { legs, quote } = content;
        preparedLegs = preparedLegs || legs.length;
        const quoteAccounts = await quote.getCleanUpAccounts("quote", this.rfq, this);
        const legAccounts = await (
          await Promise.all(
            legs
              .slice(0, preparedLegs)
              .map(async (x, index) => await x.getCleanUpAccounts({ legIndex: index }, this.rfq, this))
          )
        ).flat();

        remainingAccounts = [...legAccounts, ...quoteAccounts];
      } else {
        remainingAccounts = content.provider.getCleanUpPrintTradeSettlementAccounts(this.rfq, this);
      }
    }

    await this.context.program.methods
      .cleanUpResponse()
      .accounts({
        maker: this.context.maker.publicKey,
        protocol: this.context.protocolPda,
        rfq: this.rfq.account,
        response: this.account,
      })
      .remainingAccounts(remainingAccounts)
      .preInstructions([expandComputeUnits])
      .rpc();
  }

  async cleanUpEscrowLegs(legAmount: number, preparedLegs?: number) {
    if (this.rfq.content.type != "instrument") {
      throw Error("Not settled by instruments!");
    }

    const { legs } = this.rfq.content;
    const _preparedLegs = preparedLegs || legs.length;

    let remainingAccounts: AccountMeta[] = [];
    if (this.firstToPrepare) {
      remainingAccounts = await (
        await Promise.all(
          legs
            .slice(_preparedLegs - legAmount, preparedLegs)
            .map(
              async (x, index) =>
                await x.getCleanUpAccounts({ legIndex: _preparedLegs - legAmount + index }, this.rfq, this)
            )
        )
      ).flat();
    }

    await this.context.program.methods
      .cleanUpResponseEscrowLegs(legAmount)
      .accounts({
        protocol: this.context.protocolPda,
        rfq: this.rfq.account,
        response: this.account,
      })
      .remainingAccounts(remainingAccounts)
      .preInstructions([expandComputeUnits])
      .rpc();
  }

  async cancel() {
    await this.context.program.methods
      .cancelResponse()
      .accounts({
        maker: this.context.maker.publicKey,
        protocol: this.context.protocolPda,
        rfq: this.rfq.account,
        response: this.account,
      })
      .signers([this.context.maker])
      .rpc();
  }

  async getData() {
    return await this.context.program.account.response.fetch(this.account);
  }
}

let globalContext: Context | null = null;
export async function getContext() {
  if (globalContext !== null) {
    return globalContext;
  }

  let context = new Context();
  globalContext = context;
  await context.initializeFromFixtures();

  return context;
}<|MERGE_RESOLUTION|>--- conflicted
+++ resolved
@@ -60,12 +60,6 @@
 import { SpotInstrument } from "./instruments/spotInstrument";
 import { InstrumentController } from "./instrument";
 import {
-<<<<<<< HEAD
-  calculateLegsHash,
-  calculateLegsSize,
-=======
-  calculateWhitelistSize,
->>>>>>> fdf1fb4b
   executeInParallel,
   expandComputeUnits,
   inversePubkeyToName,
@@ -389,10 +383,6 @@
       .rpc();
   }
 
-<<<<<<< HEAD
-  async createWhitelist(whitelistAccount: Keypair, creator: PublicKey, whitelist: PublicKey[]) {
-    const whitelistObject = new Whitelist(this, whitelistAccount.publicKey, creator, whitelist);
-=======
   async createEscrowRfq({
     legs = [SpotInstrument.createForLeg(this)],
     quote = SpotInstrument.createForQuote(this, this.quoteToken),
@@ -402,7 +392,8 @@
     settlingWindow = DEFAULT_SETTLING_WINDOW,
     allLegs = legs,
     finalize = true,
-    whitelistAddress = null,
+    whitelistKeypair = null,
+    whitelistPubkeyList = [],
   }: {
     legs?: InstrumentController[];
     quote?: InstrumentController;
@@ -412,7 +403,8 @@
     settlingWindow?: number;
     allLegs?: InstrumentController[];
     finalize?: boolean;
-    whitelistAddress?: PublicKey | null;
+    whitelistKeypair?: Keypair | null;
+    whitelistPubkeyList?: PublicKey[];
   } = {}) {
     const quoteAccounts = await quote.getValidationAccounts();
     const baseAssetIndexes = await legs.map((leg) => leg.getBaseAssetIndex());
@@ -437,25 +429,14 @@
       settlingWindow,
       true,
       finalize,
-      whitelistAddress
+      whitelistKeypair,
+      whitelistPubkeyList
     );
   }
 
-  async createWhitelist(
-    whitelistAccount: Keypair,
-    creator: PublicKey,
-    whitelist: PublicKey[],
-    expectedWhitelistCapacity: number
-  ) {
-    const whitelistObject = new Whitelist(
-      this,
-      whitelistAccount.publicKey,
-      creator,
-      whitelist,
-      expectedWhitelistCapacity
-    );
-    const expectedWhitelistSize = calculateWhitelistSize(expectedWhitelistCapacity);
->>>>>>> fdf1fb4b
+  async createWhitelist(whitelistAccount: Keypair, creator: PublicKey, whitelist: PublicKey[]) {
+    const whitelistObject = new Whitelist(this, whitelistAccount.publicKey, creator, whitelist);
+
     await this.program.methods
       .createWhitelist(whitelist)
       .accounts({
@@ -477,11 +458,6 @@
     settlingWindow = DEFAULT_SETTLING_WINDOW,
     verify = true,
     finalize = true,
-<<<<<<< HEAD
-    whitelistKeypair = null,
-    whitelistPubkeyList = [],
-=======
->>>>>>> fdf1fb4b
   }: {
     printTradeProvider: HxroPrintTradeProvider;
     orderType?: OrderType;
@@ -490,15 +466,6 @@
     settlingWindow?: number;
     verify?: boolean;
     finalize?: boolean;
-<<<<<<< HEAD
-    whitelistKeypair?: Keypair | null;
-    whitelistPubkeyList?: PublicKey[];
-  } = {}) {
-    const legData = legs.map((x) => x.toLegData());
-    const quoteAccounts = await quote.getValidationAccounts();
-    const baseAssetAccounts = await Promise.all(legs.map((leg) => leg.getBaseAssetAccount(this.program.programId)));
-    const legAccounts = await (await Promise.all(legs.map(async (x) => await x.getValidationAccounts()))).flat();
-=======
   }) {
     const baseAssetIndecies = printTradeProvider.getBaseAssetIndexes();
     const baseAssetAccounts = baseAssetIndecies.map((index) => toBaseAssetAccount(index, this.program));
@@ -530,11 +497,11 @@
     settlingWindow: number,
     verify: boolean,
     finalize: boolean,
-    whitelistAddress: PublicKey | null = null
+    whitelistKeypair: Keypair | null = null,
+    whitelistPubkeyList: PublicKey[] = []
   ) {
     const serializedLegData = serializeLegData(allLegData, this.program);
 
->>>>>>> fdf1fb4b
     const currentTimestamp = new BN(Math.floor(Date.now() / 1000));
     const printTradeProvider = rfqContent.type == "printTradeProvider" ? rfqContent.provider.getProgramId() : null;
     const rfq = await getRfqPda(
@@ -563,7 +530,8 @@
         .signers([whitelistKeypair, this.taker])
         .rpc();
     }
-    const rfqObject = new Rfq(this, rfq, quote, legs, whitelistAccount);
+    const rfqObject = new Rfq(this, rfq, rfqContent, whitelistAccount);
+
     let txConstructor = await this.program.methods
       .createRfq(
         serializedLegData.data.length,
@@ -587,8 +555,6 @@
       .remainingAccounts(accounts)
       .preInstructions([expandComputeUnits])
       .signers([this.taker]);
-
-    const rfqObject = new Rfq(this, rfq, rfqContent);
 
     const postInstructions = [];
     if (verify && rfqContent.type == "printTradeProvider") {
@@ -800,7 +766,6 @@
   }
 }
 
-<<<<<<< HEAD
 export class Whitelist {
   public constructor(
     public context: Context,
@@ -826,8 +791,6 @@
   }
 }
 
-=======
->>>>>>> fdf1fb4b
 export class Mint {
   public publicKey: PublicKey;
   public decimals: number;
@@ -973,17 +936,13 @@
   | { type: "printTradeProvider"; provider: HxroPrintTradeProvider };
 
 export class Rfq {
-<<<<<<< HEAD
+  private activeWindowExpiration?: number;
   public constructor(
     public context: Context,
     public account: PublicKey,
-    public quote: InstrumentController,
-    public legs: InstrumentController[],
+    public content: RfqContent,
     public whitelist: PublicKey | null
   ) {}
-=======
-  private activeWindowExpiration?: number;
-  public constructor(public context: Context, public account: PublicKey, public content: RfqContent) {}
 
   async getActiveWindowExpiration() {
     if (this.activeWindowExpiration === undefined) {
@@ -993,7 +952,6 @@
 
     return this.activeWindowExpiration;
   }
->>>>>>> fdf1fb4b
 
   async respond({
     bid = null,
@@ -1191,56 +1149,6 @@
       });
 
     return [config, ...baseAssets, ...oracles];
-  }
-}
-
-export class Whitelist {
-  public constructor(
-    public context: Context,
-    public account: PublicKey,
-    public creator: PublicKey,
-    public whitelist: PublicKey[],
-    public expectedWhitelistCapacity: number
-  ) {}
-
-  async addAddressToWhitelist(address: PublicKey) {
-    await this.context.program.methods
-      .addAddressToWhitelist(address)
-      .accounts({
-        creator: this.creator,
-        whitelistAccount: this.account,
-        systemProgram: SystemProgram.programId,
-      })
-      .signers([this.context.taker])
-      .rpc();
-  }
-
-  async removeAddressFromWhitelist(address: PublicKey) {
-    await this.context.program.methods
-      .removeAddressFromWhitelist(address)
-      .accounts({
-        creator: this.creator,
-        whitelistAccount: this.account,
-        systemProgram: SystemProgram.programId,
-      })
-      .signers([this.context.taker])
-      .rpc();
-  }
-
-  async cleanUp() {
-    await this.context.program.methods
-      .cleanUpWhitelist()
-      .accounts({
-        creator: this.creator,
-        whitelistAccount: this.account,
-        systemProgram: SystemProgram.programId,
-      })
-      .signers([this.context.taker])
-      .rpc();
-  }
-
-  async getData() {
-    return await this.context.program.account.whitelist.fetch(this.account);
   }
 }
 
