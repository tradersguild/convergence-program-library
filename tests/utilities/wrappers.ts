import * as anchor from "@project-serum/anchor";
import { BN } from "@project-serum/anchor";
import { PublicKey, Keypair, SystemProgram, SYSVAR_RENT_PUBKEY } from "@solana/web3.js";
import { TOKEN_PROGRAM_ID, ASSOCIATED_TOKEN_PROGRAM_ID, Token } from "@solana/spl-token";
import { Rfq as RfqIdl } from "../../target/types/rfq";
import { RiskEngine } from "../../target/types/risk_engine";
import { getCollateralInfoPda, getCollateralTokenPda, getProtocolPda, getQuoteEscrowPda } from "./pdas";
import {
  DEFAULT_ACTIVE_WINDOW,
  DEFAULT_COLLATERAL_FUNDED,
  DEFAULT_FEES,
  DEFAULT_ORDER_TYPE,
  DEFAULT_SETTLING_WINDOW,
  DEFAULT_SOL_FOR_SIGNERS,
  DEFAULT_TOKEN_AMOUNT,
  DEFAULT_PRICE,
  DEFAULT_LEG_MULTIPLIER,
} from "./constants";
import { AuthoritySide, Quote, Side, FixedSize } from "./types";
<<<<<<< HEAD
import { Instrument } from "./instrument";
=======
import { SpotInstrument } from "./instruments/spotInstrument";
import { InstrumentController } from "./instrument";
>>>>>>> c8865fbf
import { calculateLegsSize, executeInParallel } from "./helpers";
import { PsyoptionsEuropeanInstrument } from "./instruments/psyoptionsEuropeanInstrument";

import { SpotInstrument } from "./spotInstrument";
import { SpotInstrument as SpotInstrumentIdl } from "../../target/types/spot_instrument";
import { PsyoptionsAmericanInstrument } from "./psyoptionsAmericanInstrument";
import { PsyoptionsAmericanInstrument as PsyoptionsAmericanInstrumentIdl } from "../../target/types/psyoptions_american_instrument";

export class Context {
  public program: anchor.Program<RfqIdl>;
  public riskEngine: anchor.Program<RiskEngine>;
<<<<<<< HEAD
  public spotInstrument: anchor.Program<SpotInstrumentIdl>;
  public psyoptionsAmericanInstrument: anchor.Program<PsyoptionsAmericanInstrumentIdl>;
=======
>>>>>>> c8865fbf
  public provider: anchor.Provider;
  public dao: Keypair;
  public taker: Keypair;
  public maker: Keypair;
  public assetToken: Mint;
  public quoteToken: Mint;
  public collateralToken: CollateralMint;
  public protocolPda: PublicKey;

  constructor() {
    this.provider = anchor.AnchorProvider.env();
    anchor.setProvider(this.provider);
    this.program = anchor.workspace.Rfq as anchor.Program<RfqIdl>;
    this.riskEngine = anchor.workspace.RiskEngine as anchor.Program<RiskEngine>;
<<<<<<< HEAD
    this.spotInstrument = anchor.workspace.SpotInstrument as anchor.Program<SpotInstrumentIdl>;
    this.psyoptionsAmericanInstrument = anchor.workspace
      .PsyoptionsAmericanInstrument as anchor.Program<PsyoptionsAmericanInstrumentIdl>;
=======
>>>>>>> c8865fbf
  }

  async initialize() {
    await executeInParallel(
      async () => (this.dao = await this.createPayer()),
      async () => (this.taker = await this.createPayer()),
      async () => (this.maker = await this.createPayer())
    );

    this.protocolPda = await getProtocolPda(this.program.programId);

    await executeInParallel(
      async () => (this.assetToken = await Mint.create(this)),
      async () => (this.quoteToken = await Mint.create(this)),
      async () => (this.collateralToken = await CollateralMint.create(this))
    );
  }

  async createPayer() {
    const payer = Keypair.generate();

    await this.provider.connection.confirmTransaction(
      await this.provider.connection.requestAirdrop(payer.publicKey, DEFAULT_SOL_FOR_SIGNERS),
      "confirmed"
    );

    return payer;
  }

  async createMint() {
    return await Token.createMint(this.provider.connection, this.dao, this.dao.publicKey, null, 0, TOKEN_PROGRAM_ID);
  }

  async initializeProtocol({ settleFees = DEFAULT_FEES, defaultFees = DEFAULT_FEES } = {}) {
    await this.program.methods
      .initializeProtocol(settleFees, defaultFees)
      .accounts({
        signer: this.dao.publicKey,
        protocol: this.protocolPda,
        riskEngine: this.riskEngine.programId,
        collateralMint: this.collateralToken.publicKey,
        systemProgram: SystemProgram.programId,
      })
      .signers([this.dao])
      .rpc();
  }

  async addInstrument(
    programId: PublicKey,
    validateDataAccounts: number,
    prepareToSettleAccounts: number,
    settleAccounts: number,
    revertPreparationAccounts: number,
    cleanUpAccounts: number
  ) {
    await this.program.methods
      .addInstrument(
        validateDataAccounts,
        prepareToSettleAccounts,
        settleAccounts,
        revertPreparationAccounts,
        cleanUpAccounts
      )
      .accounts({
        authority: this.dao.publicKey,
        protocol: this.protocolPda,
        instrumentProgram: programId,
      })
      .signers([this.dao])
      .rpc();
  }

  async addPsyoptionsAmericanInstrument() {
    await this.program.methods
      .addInstrument(1, 7, 3, 3, 4) // TODO: Update
      .accounts({
        authority: this.dao.publicKey,
        protocol: this.protocolPda,
        instrumentProgram: this.psyoptionsAmericanInstrument.programId,
      })
      .signers([this.dao])
      .rpc();
  }

  async initializeCollateral(user: Keypair) {
    await this.program.methods
      .initializeCollateral()
      .accounts({
        user: user.publicKey,
        protocol: this.protocolPda,
        collateralInfo: await getCollateralInfoPda(user.publicKey, this.program.programId),
        collateralToken: await getCollateralTokenPda(user.publicKey, this.program.programId),
        collateralMint: this.collateralToken.publicKey,
        systemProgram: SystemProgram.programId,
        tokenProgram: TOKEN_PROGRAM_ID,
        rent: SYSVAR_RENT_PUBKEY,
      })
      .signers([user])
      .rpc();
  }

  async fundCollateral(user: Keypair, amount: BN) {
    await this.program.methods
      .fundCollateral(new BN(amount))
      .accounts({
        user: user.publicKey,
        userTokens: await this.collateralToken.getAssociatedAddress(user.publicKey),
        protocol: this.protocolPda,
        collateralInfo: await getCollateralInfoPda(user.publicKey, this.program.programId),
        collateralToken: await getCollateralTokenPda(user.publicKey, this.program.programId),
        tokenProgram: TOKEN_PROGRAM_ID,
      })
      .signers([user])
      .rpc();
  }

  async withdrawCollateral(user: Keypair, amount: BN) {
    await this.program.methods
      .withdrawCollateral(new BN(amount))
      .accounts({
        user: user.publicKey,
        userTokens: await this.collateralToken.getAssociatedAddress(user.publicKey),
        protocol: this.protocolPda,
        collateralInfo: await getCollateralInfoPda(user.publicKey, this.program.programId),
        collateralToken: await getCollateralTokenPda(user.publicKey, this.program.programId),
        tokenProgram: TOKEN_PROGRAM_ID,
      })
      .signers([user])
      .rpc();
  }

  async createRfq({
    legs = [SpotInstrument.create(this)],
    orderType = null,
    fixedSize = null,
    activeWindow = DEFAULT_ACTIVE_WINDOW,
    settlingWindow = DEFAULT_SETTLING_WINDOW,
    legsSize = null,
    finalize = true,
  } = {}) {
    orderType = orderType ?? DEFAULT_ORDER_TYPE;
    fixedSize = fixedSize ?? FixedSize.None;
    legsSize = legsSize ?? calculateLegsSize(legs);
    const legData = await Promise.all(legs.map(async (x) => await x.toLegData()));
    const remainingAccounts = await (await Promise.all(legs.map(async (x) => await x.getValidationAccounts()))).flat();
    const rfq = new Keypair();
    const rfqObject = new Rfq(this, rfq.publicKey, legs);

    let txConstructor = await this.program.methods
      .createRfq(legsSize, legData, orderType, fixedSize, activeWindow, settlingWindow)
      .accounts({
        taker: this.taker.publicKey,
        protocol: this.protocolPda,
        rfq: rfq.publicKey,
        quoteMint: this.quoteToken.publicKey,
        systemProgram: SystemProgram.programId,
      })
      .remainingAccounts(remainingAccounts)
      .signers([this.taker, rfq]);

    if (finalize) {
      txConstructor = txConstructor.postInstructions([await rfqObject.getFinalizeRfqInstruction()]);
    }

    await txConstructor.rpc();

    return rfqObject;
  }
}

export class Mint {
  public publicKey: PublicKey;

  protected constructor(protected context: Context, public token: Token) {
    this.publicKey = token.publicKey;
  }

  public static async wrap(context: Context, address: PublicKey) {
    const token = new Token(context.provider.connection, address, TOKEN_PROGRAM_ID, context.dao);
    const mint = new Mint(context, token);

    await executeInParallel(
      async () => await token.createAssociatedTokenAccount(context.taker.publicKey),
      async () => await token.createAssociatedTokenAccount(context.maker.publicKey),
      async () => await token.createAssociatedTokenAccount(context.dao.publicKey)
    );

    return mint;
  }

  public static async create(context: Context) {
    const token = await context.createMint();
    const mint = new Mint(context, token);
    await executeInParallel(
      async () => await mint.createAssociatedAccountWithTokens(context.taker.publicKey),
      async () => await mint.createAssociatedAccountWithTokens(context.maker.publicKey),
      async () => await mint.createAssociatedAccountWithTokens(context.dao.publicKey)
    );

    return mint;
  }

  public async createAssociatedAccountWithTokens(address: PublicKey, amount = DEFAULT_TOKEN_AMOUNT) {
    const account = await this.token.createAssociatedTokenAccount(address);
    await this.token.mintTo(account, this.context.dao, [], amount);
  }

  public async getAssociatedAddress(address: PublicKey) {
    return await Token.getAssociatedTokenAddress(
      ASSOCIATED_TOKEN_PROGRAM_ID,
      TOKEN_PROGRAM_ID,
      this.publicKey,
      address
    );
  }

  public async getAssociatedBalance(address: PublicKey) {
    const account = await this.token.getAccountInfo(await this.getAssociatedAddress(address));
    return account.amount;
  }
}

export class CollateralMint extends Mint {
  public static async create(context: Context) {
    const mint = await Mint.create(context);
    return new CollateralMint(context, mint.token);
  }

  public async getTotalCollateral(address: PublicKey) {
    const account = await this.token.getAccountInfo(
      await getCollateralTokenPda(address, this.context.program.programId)
    );
    return account.amount;
  }

  public async getUnlockedCollateral(address: PublicKey) {
    const tokenAccount = await this.token.getAccountInfo(
      await getCollateralTokenPda(address, this.context.program.programId)
    );
    const collateralInfo = await this.context.program.account.collateralInfo.fetch(
      await getCollateralInfoPda(address, this.context.program.programId)
    );
    // @ts-ignore
    return tokenAccount.amount.sub(collateralInfo.lockedTokensAmount);
  }
}

export class Rfq {
  public constructor(public context: Context, public account: PublicKey, public legs: InstrumentController[]) {}

  async respond({ bid = null, ask = null } = {}) {
    if (bid === null && ask === null) {
      bid = Quote.getStandart(DEFAULT_PRICE, DEFAULT_LEG_MULTIPLIER);
    }
    const response = new Keypair();

    await this.context.program.methods
      .respondToRfq(bid, ask)
      .accounts({
        maker: this.context.maker.publicKey,
        protocol: this.context.protocolPda,
        rfq: this.account,
        response: response.publicKey,
        collateralInfo: await getCollateralInfoPda(this.context.maker.publicKey, this.context.program.programId),
        collateralToken: await getCollateralTokenPda(this.context.maker.publicKey, this.context.program.programId),
        riskEngine: this.context.riskEngine.programId,
        systemProgram: SystemProgram.programId,
      })
      .signers([this.context.maker, response])
      .rpc();

    return new Response(this.context, this, this.context.maker, response.publicKey);
  }

  async unlockCollateral() {
    await this.context.program.methods
      .unlockRfqCollateral()
      .accounts({
        protocol: this.context.protocolPda,
        rfq: this.account,
        collateralInfo: await getCollateralInfoPda(this.context.taker.publicKey, this.context.program.programId),
      })
      .rpc();
  }

  async cleanUp() {
    await this.context.program.methods
      .cleanUpRfq()
      .accounts({
        taker: this.context.taker.publicKey,
        protocol: this.context.protocolPda,
        rfq: this.account,
      })
      .rpc();
  }

  async cancel() {
    await this.context.program.methods
      .cancelRfq()
      .accounts({
        taker: this.context.taker.publicKey,
        protocol: this.context.protocolPda,
        rfq: this.account,
      })
      .signers([this.context.taker])
      .rpc();
  }

  async addLegs(legs: InstrumentController[], finalize = true) {
    this.legs = this.legs.concat(legs);

    const legData = await Promise.all(legs.map(async (x) => await x.toLegData()));
    const remainingAccounts = await (await Promise.all(legs.map(async (x) => await x.getValidationAccounts()))).flat();

    let txConstructor = this.context.program.methods
      .addLegsToRfq(legData)
      .accounts({
        taker: this.context.taker.publicKey,
        protocol: this.context.protocolPda,
        rfq: this.account,
      })
      .remainingAccounts(remainingAccounts)
      .signers([this.context.taker]);

    if (finalize) {
      txConstructor = txConstructor.postInstructions([await this.getFinalizeRfqInstruction()]);
    }

    await txConstructor.rpc();
  }

  async getFinalizeRfqInstruction() {
    return this.context.program.methods
      .finalizeRfqConstruction()
      .accounts({
        taker: this.context.taker.publicKey,
        protocol: this.context.protocolPda,
        rfq: this.account,
        collateralInfo: await getCollateralInfoPda(this.context.taker.publicKey, this.context.program.programId),
        collateralToken: await getCollateralTokenPda(this.context.taker.publicKey, this.context.program.programId),
        riskEngine: this.context.riskEngine.programId,
      })
      .signers([this.context.taker])
      .instruction();
  }

  async getData() {
    return await this.context.program.account.rfq.fetch(this.account);
  }
}

export class Response {
  //storing single here assumes all legs are prepared by the same single side
  public firstToPrepare: PublicKey;

  constructor(public context: Context, public rfq: Rfq, public maker: Keypair, public account: PublicKey) {
    this.firstToPrepare = PublicKey.default;
  }

  async confirm({ side = null, legMultiplierBps = null } = {}) {
    await this.context.program.methods
      .confirmResponse(side ?? Side.Bid, legMultiplierBps)
      .accounts({
        taker: this.context.taker.publicKey,
        protocol: this.context.protocolPda,
        rfq: this.rfq.account,
        response: this.account,
        collateralInfo: await getCollateralInfoPda(this.context.taker.publicKey, this.context.program.programId),
        makerCollateralInfo: await getCollateralInfoPda(this.context.maker.publicKey, this.context.program.programId),
        collateralToken: await getCollateralTokenPda(this.context.taker.publicKey, this.context.program.programId),
        riskEngine: this.context.riskEngine.programId,
      })
      .signers([this.context.taker])
      .rpc();
  }

  async prepareSettlement(side, legAmount = this.rfq.legs.length) {
    const caller = side == AuthoritySide.Taker ? this.context.taker : this.context.maker;
    if (this.firstToPrepare.equals(PublicKey.default)) {
      this.firstToPrepare = caller.publicKey;
    }
    const remainingAccounts = await (
      await Promise.all(
        this.rfq.legs
          .slice(0, legAmount)
          .map(async (x, index) => await x.getPrepareSettlementAccounts(side, index, this.rfq, this))
      )
    ).flat();

    await this.context.program.methods
      .prepareSettlement(side, legAmount)
      .accounts({
        caller: caller.publicKey,
        quoteTokens: await this.context.quoteToken.getAssociatedAddress(caller.publicKey),
        protocol: this.context.protocolPda,
        rfq: this.rfq.account,
        response: this.account,
        quoteMint: this.context.quoteToken.publicKey,
        quoteEscrow: await getQuoteEscrowPda(this.account, this.context.program.programId),
        systemProgram: SystemProgram.programId,
        tokenProgram: TOKEN_PROGRAM_ID,
        rent: SYSVAR_RENT_PUBKEY,
      })
      .signers([caller])
      .remainingAccounts(remainingAccounts)
      .rpc();
  }

  async prepareMoreLegsSettlement(side, from: number, legAmount: number) {
    const caller = side == AuthoritySide.Taker ? this.context.taker : this.context.maker;
    const remainingAccounts = await (
      await Promise.all(
        this.rfq.legs
          .slice(from, from + legAmount)
          .map(async (x, index) => await x.getPrepareSettlementAccounts(side, from + index, this.rfq, this))
      )
    ).flat();

    await this.context.program.methods
      .prepareMoreLegsSettlement(side, legAmount)
      .accounts({
        caller: caller.publicKey,
        protocol: this.context.protocolPda,
        rfq: this.rfq.account,
        response: this.account,
      })
      .signers([caller])
      .remainingAccounts(remainingAccounts)
      .rpc();
  }

  async settle(quoteReceiver: PublicKey, assetReceivers: PublicKey[], alreadySettledLegs = 0) {
    const remainingAccounts = await (
      await Promise.all(
        this.rfq.legs
          .slice(alreadySettledLegs)
          .map(
            async (x, index) =>
              await x.getSettleAccounts(assetReceivers[index], alreadySettledLegs + index, this.rfq, this)
          )
      )
    ).flat();

    await this.context.program.methods
      .settle()
      .accounts({
        protocol: this.context.protocolPda,
        rfq: this.rfq.account,
        response: this.account,
        quoteReceiverTokens: await this.context.quoteToken.getAssociatedAddress(quoteReceiver),
        quoteEscrow: await getQuoteEscrowPda(this.account, this.context.program.programId),
        tokenProgram: TOKEN_PROGRAM_ID,
      })
      .remainingAccounts(remainingAccounts)
      .rpc();
  }

  async partiallySettleLegs(assetReceivers: PublicKey[], legsToSettle: number, alreadySettledLegs = 0) {
    const remainingAccounts = await (
      await Promise.all(
        this.rfq.legs
          .slice(alreadySettledLegs, alreadySettledLegs + legsToSettle)
          .map(
            async (x, index) =>
              await x.getSettleAccounts(assetReceivers[index], alreadySettledLegs + index, this.rfq, this)
          )
      )
    ).flat();

    await this.context.program.methods
      .partiallySettleLegs(legsToSettle)
      .accounts({
        protocol: this.context.protocolPda,
        rfq: this.rfq.account,
        response: this.account,
      })
      .remainingAccounts(remainingAccounts)
      .rpc();
  }

  async revertSettlementPreparation(side: { taker: {} } | { maker: {} }, preparedLegs = this.rfq.legs.length) {
    const caller = side == AuthoritySide.Taker ? this.context.taker : this.context.maker;

    const remainingAccounts = await (
      await Promise.all(
        this.rfq.legs
          .slice(0, preparedLegs)
          .map(async (x, index) => await x.getRevertSettlementPreparationAccounts(side, index, this.rfq, this))
      )
    ).flat();

    await this.context.program.methods
      .revertSettlementPreparation(side)
      .accounts({
        protocol: this.context.protocolPda,
        rfq: this.rfq.account,
        response: this.account,
        quoteTokens: await this.context.quoteToken.getAssociatedAddress(caller.publicKey),
        quoteEscrow: await getQuoteEscrowPda(this.account, this.context.program.programId),
        tokenProgram: TOKEN_PROGRAM_ID,
      })
      .remainingAccounts(remainingAccounts)
      .rpc();
  }

  async partlyRevertSettlementPreparation(
    side: { taker: {} } | { maker: {} },
    legAmount: number,
    preparedLegs = this.rfq.legs.length
  ) {
    const remainingAccounts = await (
      await Promise.all(
        this.rfq.legs
          .slice(preparedLegs - legAmount, preparedLegs)
          .map(
            async (x, index) =>
              await x.getRevertSettlementPreparationAccounts(side, preparedLegs - legAmount + index, this.rfq, this)
          )
      )
    ).flat();

    await this.context.program.methods
      .partlyRevertSettlementPreparation(side, legAmount)
      .accounts({
        protocol: this.context.protocolPda,
        rfq: this.rfq.account,
        response: this.account,
      })
      .remainingAccounts(remainingAccounts)
      .rpc();
  }

  async unlockResponseCollateral() {
    await this.context.program.methods
      .unlockResponseCollateral()
      .accounts({
        protocol: this.context.protocolPda,
        rfq: this.rfq.account,
        response: this.account,
        takerCollateralInfo: await getCollateralInfoPda(this.context.taker.publicKey, this.context.program.programId),
        makerCollateralInfo: await getCollateralInfoPda(this.context.maker.publicKey, this.context.program.programId),
      })
      .rpc();
  }

  async settleOnePartyDefault() {
    await this.context.program.methods
      .settleOnePartyDefault()
      .accounts({
        protocol: this.context.protocolPda,
        rfq: this.rfq.account,
        response: this.account,
        takerCollateralInfo: await getCollateralInfoPda(this.context.taker.publicKey, this.context.program.programId),
        makerCollateralInfo: await getCollateralInfoPda(this.context.maker.publicKey, this.context.program.programId),
        takerCollateralTokens: await getCollateralTokenPda(
          this.context.taker.publicKey,
          this.context.program.programId
        ),
        makerCollateralTokens: await getCollateralTokenPda(
          this.context.maker.publicKey,
          this.context.program.programId
        ),
        tokenProgram: TOKEN_PROGRAM_ID,
      })
      .rpc();
  }

  async settleTwoPartyDefault() {
    await this.context.program.methods
      .settleTwoPartyDefault()
      .accounts({
        protocol: this.context.protocolPda,
        rfq: this.rfq.account,
        response: this.account,
        takerCollateralInfo: await getCollateralInfoPda(this.context.taker.publicKey, this.context.program.programId),
        makerCollateralInfo: await getCollateralInfoPda(this.context.maker.publicKey, this.context.program.programId),
        takerCollateralTokens: await getCollateralTokenPda(
          this.context.taker.publicKey,
          this.context.program.programId
        ),
        makerCollateralTokens: await getCollateralTokenPda(
          this.context.maker.publicKey,
          this.context.program.programId
        ),
        protocolCollateralTokens: await getCollateralTokenPda(
          this.context.dao.publicKey,
          this.context.program.programId
        ),
        tokenProgram: TOKEN_PROGRAM_ID,
      })
      .rpc();
  }

  async cleanUp(preparedLegs = this.rfq.legs.length) {
    let remainingAccounts = [];
    if (this.firstToPrepare) {
      remainingAccounts = await (
        await Promise.all(
          this.rfq.legs
            .slice(0, preparedLegs)
            .map(async (x, index) => await x.getCleanUpAccounts(index, this.rfq, this))
        )
      ).flat();
    }

    await this.context.program.methods
      .cleanUpResponse()
      .accounts({
        maker: this.context.maker.publicKey,
        firstToPrepareQuote: this.firstToPrepare,
        protocol: this.context.protocolPda,
        rfq: this.rfq.account,
        response: this.account,
        quoteEscrow: await getQuoteEscrowPda(this.account, this.context.program.programId),
        quoteBackupTokens: await this.context.quoteToken.getAssociatedAddress(this.context.dao.publicKey),
        tokenProgram: TOKEN_PROGRAM_ID,
      })
      .remainingAccounts(remainingAccounts)
      .rpc();
  }

  async cleanUpLegs(legAmount: number, preparedLegs = this.rfq.legs.length) {
    let remainingAccounts = [];
    if (this.firstToPrepare) {
      remainingAccounts = await (
        await Promise.all(
          this.rfq.legs
            .slice(preparedLegs - legAmount, preparedLegs)
            .map(async (x, index) => await x.getCleanUpAccounts(preparedLegs - legAmount + index, this.rfq, this))
        )
      ).flat();
    }

    await this.context.program.methods
      .cleanUpResponseLegs(legAmount)
      .accounts({
        protocol: this.context.protocolPda,
        rfq: this.rfq.account,
        response: this.account,
      })
      .remainingAccounts(remainingAccounts)
      .rpc();
  }

  async cancel() {
    await this.context.program.methods
      .cancelResponse()
      .accounts({
        maker: this.context.maker.publicKey,
        protocol: this.context.protocolPda,
        rfq: this.rfq.account,
        response: this.account,
      })
      .signers([this.context.maker])
      .rpc();
  }

  async getData() {
    return await this.context.program.account.response.fetch(this.account);
  }
}

let context: Context | null = null;
export async function getContext() {
  if (context !== null) {
    return context;
  }

  context = new Context();
  await context.initialize();
  await context.initializeProtocol();

  await executeInParallel(
    async () => {
      await SpotInstrument.addInstrument(context);
    },
    async () => {
      await PsyoptionsEuropeanInstrument.addInstrument(context);
    },
    async () => {
      await context.addPsyoptionsAmericanInstrument();
    },
    async () => {
      await context.initializeCollateral(context.taker);
      await context.fundCollateral(context.taker, DEFAULT_COLLATERAL_FUNDED);
    },
    async () => {
      await context.initializeCollateral(context.maker);
      await context.fundCollateral(context.maker, DEFAULT_COLLATERAL_FUNDED);
    },
    async () => {
      await context.initializeCollateral(context.dao);
    }
  );

  return context;
}<|MERGE_RESOLUTION|>--- conflicted
+++ resolved
@@ -17,28 +17,17 @@
   DEFAULT_LEG_MULTIPLIER,
 } from "./constants";
 import { AuthoritySide, Quote, Side, FixedSize } from "./types";
-<<<<<<< HEAD
-import { Instrument } from "./instrument";
-=======
 import { SpotInstrument } from "./instruments/spotInstrument";
 import { InstrumentController } from "./instrument";
->>>>>>> c8865fbf
 import { calculateLegsSize, executeInParallel } from "./helpers";
 import { PsyoptionsEuropeanInstrument } from "./instruments/psyoptionsEuropeanInstrument";
-
-import { SpotInstrument } from "./spotInstrument";
+import { PsyoptionsAmericanInstrument } from "./instruments/psyoptionsAmericanInstrument";
 import { SpotInstrument as SpotInstrumentIdl } from "../../target/types/spot_instrument";
-import { PsyoptionsAmericanInstrument } from "./psyoptionsAmericanInstrument";
 import { PsyoptionsAmericanInstrument as PsyoptionsAmericanInstrumentIdl } from "../../target/types/psyoptions_american_instrument";
 
 export class Context {
   public program: anchor.Program<RfqIdl>;
   public riskEngine: anchor.Program<RiskEngine>;
-<<<<<<< HEAD
-  public spotInstrument: anchor.Program<SpotInstrumentIdl>;
-  public psyoptionsAmericanInstrument: anchor.Program<PsyoptionsAmericanInstrumentIdl>;
-=======
->>>>>>> c8865fbf
   public provider: anchor.Provider;
   public dao: Keypair;
   public taker: Keypair;
@@ -53,12 +42,6 @@
     anchor.setProvider(this.provider);
     this.program = anchor.workspace.Rfq as anchor.Program<RfqIdl>;
     this.riskEngine = anchor.workspace.RiskEngine as anchor.Program<RiskEngine>;
-<<<<<<< HEAD
-    this.spotInstrument = anchor.workspace.SpotInstrument as anchor.Program<SpotInstrumentIdl>;
-    this.psyoptionsAmericanInstrument = anchor.workspace
-      .PsyoptionsAmericanInstrument as anchor.Program<PsyoptionsAmericanInstrumentIdl>;
-=======
->>>>>>> c8865fbf
   }
 
   async initialize() {
@@ -131,17 +114,7 @@
       .rpc();
   }
 
-  async addPsyoptionsAmericanInstrument() {
-    await this.program.methods
-      .addInstrument(1, 7, 3, 3, 4) // TODO: Update
-      .accounts({
-        authority: this.dao.publicKey,
-        protocol: this.protocolPda,
-        instrumentProgram: this.psyoptionsAmericanInstrument.programId,
-      })
-      .signers([this.dao])
-      .rpc();
-  }
+  // Calculate standard deviation
 
   async initializeCollateral(user: Keypair) {
     await this.program.methods
@@ -739,7 +712,7 @@
       await PsyoptionsEuropeanInstrument.addInstrument(context);
     },
     async () => {
-      await context.addPsyoptionsAmericanInstrument();
+      await PsyoptionsAmericanInstrument.addInstrument(context);
     },
     async () => {
       await context.initializeCollateral(context.taker);
