import { BN } from "@project-serum/anchor";

export type OrderType = { buy: {} } | { sell: {} } | { twoWay: {} };

export const OrderType = {
  Buy: { buy: {} },
  Sell: { sell: {} },
  TwoWay: { twoWay: {} },
};

export type QuoteSide = { bid: {} } | { ask: {} };

export const QuoteSide = {
  Bid: { bid: {} },
  Ask: { ask: {} },
};

<<<<<<< HEAD
export type LegSide = { positive: {} } | { negative: {} };

export const LegSide = {
  Positive: { positive: {} },
  Negative: { negative: {} },
=======
export type LegSide = { long: {} } | { short: {} };

export const LegSide = {
  Long: { long: {} },
  Short: { short: {} },
>>>>>>> 4eb5373c
};

export type AuthoritySide = { taker: {} } | { maker: {} };

export const AuthoritySide = {
  Taker: { taker: {} },
  Maker: { maker: {} },
};

export enum RiskCategory {
  VeryLow,
  Low,
  Medium,
  High,
  VeryHigh,
  Custom1,
  Custom2,
  Custom3,
}

export function riskCategoryToObject(value: RiskCategory) {
  const stringValue = RiskCategory[value];
  const uncapitalizedValue = stringValue.charAt(0).toLowerCase() + stringValue.slice(1);
  return {
    [uncapitalizedValue]: {},
  };
}

export type Scenario = {
  baseAssetPriceChange: number;
  volatilityChange: number;
};

export type RiskCategoryInfo = {
  interestRate: number;
  annualized30DayVolatility: number;
  scenarioPerSettlementPeriod: [Scenario, Scenario, Scenario, Scenario, Scenario, Scenario];
};

export enum InstrumentType {
  Spot = 1,
  Option = 2,
  TermFuture = 3,
  PerpFuture = 4,
}

export function instrumentTypeToObject(value: InstrumentType) {
  const stringValue = InstrumentType[value];
  const uncapitalizedValue = stringValue.charAt(0).toLowerCase() + stringValue.slice(1);
  return {
    [uncapitalizedValue]: {},
  };
}

export type Quote =
  | {
      standard: {
        priceQuote: { absolutePrice: { amountBps: BN } };
        legsMultiplierBps: BN;
      };
    }
  | {
      fixedSize: {
        priceQuote: { absolutePrice: { amountBps: BN } };
      };
    };

export const Quote = {
  getStandard: (priceBps: BN, legsMultiplierBps: BN): Quote => {
    return {
      standard: {
        priceQuote: {
          absolutePrice: {
            amountBps: priceBps,
          },
        },
        legsMultiplierBps,
      },
    };
  },
  getFixedSize: (priceBps: BN): Quote => {
    return {
      fixedSize: {
        priceQuote: {
          absolutePrice: {
            amountBps: priceBps,
          },
        },
      },
    };
  },
};

export type FixedSize =
  | { none: { padding: BN } }
  | {
      baseAsset: {
        legsMultiplierBps: BN;
      };
    }
  | {
      quoteAsset: {
        quoteAmount: BN;
      };
    };

export const FixedSize = {
  None: {
    none: {
      padding: new BN(0),
    },
  },
  getBaseAsset: (legsMultiplierBps: BN) => {
    return {
      baseAsset: {
        legsMultiplierBps,
      },
    };
  },
  getQuoteAsset: (quoteAmount: BN) => {
    return {
      quoteAsset: {
        quoteAmount,
      },
    };
  },
};

export function toScenario(baseAssetPriceChange: number, volatilityChange: number): Scenario {
  return { baseAssetPriceChange, volatilityChange };
}

export function toRiskCategoryInfo(
  interestRate: number,
  annualized30DayVolatility: number,
  scenarioPerSettlementPeriod: [Scenario, Scenario, Scenario, Scenario, Scenario, Scenario]
): RiskCategoryInfo {
  return {
    interestRate,
    annualized30DayVolatility,
    scenarioPerSettlementPeriod: scenarioPerSettlementPeriod,
  };
}

export type AssetIdentifier = "quote" | { legIndex: number };

export function assetIdentifierToSeedBytes(assetIdentifier: AssetIdentifier) {
  if (assetIdentifier == "quote") {
    return Buffer.from([1, 0]);
  } else {
    return Buffer.from([0, assetIdentifier.legIndex]);
  }
}

export type FeeParams = { taker: number; maker: number };

export enum OracleSource {
  Switchboard,
  Pyth,
  InPlace,
}

export function oracleSourceToObject(value: OracleSource) {
  const stringValue = OracleSource[value];
  const uncapitalizedValue = stringValue.charAt(0).toLowerCase() + stringValue.slice(1);
  return {
    [uncapitalizedValue]: {},
  };
}

export type LegData = {
  settlementTypeMetadata: SettlementTypeInfo;
  baseAssetIndex: BaseAssetIndex;
  data: Buffer;
  amount: BN;
  amountDecimals: number;
  side: LegSide;
};

export type QuoteData = {
  settlementTypeMetadata: SettlementTypeInfo;
  data: Buffer;
  decimals: number;
};

export type BaseAssetIndex = {
  value: number;
};

export type SettlementTypeInfo =
  | {
      instrument: { instrumentIndex: number };
    }
  | { printTrade: { instrumentType: number } };<|MERGE_RESOLUTION|>--- conflicted
+++ resolved
@@ -15,19 +15,11 @@
   Ask: { ask: {} },
 };
 
-<<<<<<< HEAD
-export type LegSide = { positive: {} } | { negative: {} };
-
-export const LegSide = {
-  Positive: { positive: {} },
-  Negative: { negative: {} },
-=======
 export type LegSide = { long: {} } | { short: {} };
 
 export const LegSide = {
   Long: { long: {} },
   Short: { short: {} },
->>>>>>> 4eb5373c
 };
 
 export type AuthoritySide = { taker: {} } | { maker: {} };
