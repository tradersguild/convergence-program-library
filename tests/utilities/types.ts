import { BN } from "@coral-xyz/anchor";

export type OrderType = { buy: {} } | { sell: {} } | { twoWay: {} };

export const OrderType = {
  Buy: { buy: {} },
  Sell: { sell: {} },
  TwoWay: { twoWay: {} },
};

export type QuoteSide = { bid: {} } | { ask: {} };

export const QuoteSide = {
  Bid: { bid: {} },
  Ask: { ask: {} },
};

export type LegSide = { long: {} } | { short: {} };

export const LegSide = {
  Long: { long: {} },
  Short: { short: {} },
};

export type AuthoritySide = { taker: {} } | { maker: {} };

export const AuthoritySide = {
  Taker: { taker: {} },
  Maker: { maker: {} },
};

export type RiskCategory =
  | { veryLow: {}; index: number }
  | { low: {}; index: number }
  | { medium: {}; index: number }
  | { high: {}; index: number }
  | { veryHigh: {}; index: number }
  | { custom1: {}; index: number }
  | { custom2: {}; index: number }
  | { custom3: {}; index: number };

export const RiskCategory = {
  VeryLow: { veryLow: {}, index: 0 },
  Low: { low: {}, index: 1 },
  Medium: { medium: {}, index: 2 },
  High: { high: {}, index: 3 },
  VeryHigh: { veryHigh: {}, index: 4 },
  Custom1: { custom1: {}, index: 5 },
  Custom2: { custom2: {}, index: 6 },
  Custom3: { custom3: {}, index: 7 },
};

export type Scenario = {
  baseAssetPriceChange: number;
  volatilityChange: number;
};

export type RiskCategoryInfo = {
  interestRate: number;
  annualized30DayVolatility: number;
  scenarioPerSettlementPeriod: [Scenario, Scenario, Scenario, Scenario, Scenario, Scenario];
};

<<<<<<< HEAD
export enum InstrumentType {
  Spot = 1,
  Option = 2,
  TermFuture = 3,
  PerpFuture = 4,
}
=======
export type InstrumentType = { spot: {} } | { option: {} } | { termFuture: {} } | { perpFuture: {} };
>>>>>>> 2cc4e11f

export const InstrumentType = {
  Spot: { spot: {} },
  Option: { option: {} },
  TermFuture: { termFuture: {} },
  PerpFuture: { perpFuture: {} },
};

export type Quote =
  | {
      standard: {
        priceQuote: { absolutePrice: { amountBps: BN } };
        legsMultiplierBps: BN;
      };
    }
  | {
      fixedSize: {
        priceQuote: { absolutePrice: { amountBps: BN } };
      };
    };

export const Quote = {
  getStandard: (priceBps: BN, legsMultiplierBps: BN): Quote => {
    return {
      standard: {
        priceQuote: {
          absolutePrice: {
            amountBps: priceBps,
          },
        },
        legsMultiplierBps,
      },
    };
  },
  getFixedSize: (priceBps: BN): Quote => {
    return {
      fixedSize: {
        priceQuote: {
          absolutePrice: {
            amountBps: priceBps,
          },
        },
      },
    };
  },
};

export type FixedSize =
  | { none: { padding: BN } }
  | {
      baseAsset: {
        legsMultiplierBps: BN;
      };
    }
  | {
      quoteAsset: {
        quoteAmount: BN;
      };
    };

export const FixedSize = {
  None: {
    none: {
      padding: new BN(0),
    },
  },
  getBaseAsset: (legsMultiplierBps: BN) => {
    return {
      baseAsset: {
        legsMultiplierBps,
      },
    };
  },
  getQuoteAsset: (quoteAmount: BN) => {
    return {
      quoteAsset: {
        quoteAmount,
      },
    };
  },
};

export function toScenario(baseAssetPriceChange: number, volatilityChange: number): Scenario {
  return { baseAssetPriceChange, volatilityChange };
}

export function toRiskCategoryInfo(
  interestRate: number,
  annualized30DayVolatility: number,
  scenarioPerSettlementPeriod: [Scenario, Scenario, Scenario, Scenario, Scenario, Scenario]
): RiskCategoryInfo {
  return {
    interestRate,
    annualized30DayVolatility,
    scenarioPerSettlementPeriod: scenarioPerSettlementPeriod,
  };
}

export type AssetIdentifier = "quote" | { legIndex: number };

export function assetIdentifierToSeedBytes(assetIdentifier: AssetIdentifier) {
  if (assetIdentifier == "quote") {
    return Buffer.from([1, 0]);
  } else {
    return Buffer.from([0, assetIdentifier.legIndex]);
  }
}

export type FeeParams = { taker: number; maker: number };

export type OracleSource = { switchboard: {} } | { pyth: {} } | { inPlace: {} };

<<<<<<< HEAD
export function oracleSourceToObject(value: OracleSource) {
  const stringValue = OracleSource[value];
  const uncapitalizedValue = stringValue.charAt(0).toLowerCase() + stringValue.slice(1);
  return {
    [uncapitalizedValue]: {},
  };
}

export type LegData = {
  settlementTypeMetadata: SettlementTypeInfo;
  baseAssetIndex: BaseAssetIndex;
  data: Buffer;
  amount: BN;
  amountDecimals: number;
  side: LegSide;
};

export type QuoteData = {
  settlementTypeMetadata: SettlementTypeInfo;
  data: Buffer;
  decimals: number;
};

export type BaseAssetIndex = {
  value: number;
};

export type SettlementTypeInfo =
  | {
      instrument: { instrumentIndex: number };
    }
  | { printTrade: { instrumentType: number } };
=======
export const OracleSource = {
  Switchboard: { switchboard: {} },
  Pyth: { pyth: {} },
  InPlace: { inPlace: {} },
};
>>>>>>> 2cc4e11f
<|MERGE_RESOLUTION|>--- conflicted
+++ resolved
@@ -61,16 +61,7 @@
   scenarioPerSettlementPeriod: [Scenario, Scenario, Scenario, Scenario, Scenario, Scenario];
 };
 
-<<<<<<< HEAD
-export enum InstrumentType {
-  Spot = 1,
-  Option = 2,
-  TermFuture = 3,
-  PerpFuture = 4,
-}
-=======
 export type InstrumentType = { spot: {} } | { option: {} } | { termFuture: {} } | { perpFuture: {} };
->>>>>>> 2cc4e11f
 
 export const InstrumentType = {
   Spot: { spot: {} },
@@ -183,14 +174,11 @@
 
 export type OracleSource = { switchboard: {} } | { pyth: {} } | { inPlace: {} };
 
-<<<<<<< HEAD
-export function oracleSourceToObject(value: OracleSource) {
-  const stringValue = OracleSource[value];
-  const uncapitalizedValue = stringValue.charAt(0).toLowerCase() + stringValue.slice(1);
-  return {
-    [uncapitalizedValue]: {},
-  };
-}
+export const OracleSource = {
+  Switchboard: { switchboard: {} },
+  Pyth: { pyth: {} },
+  InPlace: { inPlace: {} },
+};
 
 export type LegData = {
   settlementTypeMetadata: SettlementTypeInfo;
@@ -215,11 +203,4 @@
   | {
       instrument: { instrumentIndex: number };
     }
-  | { printTrade: { instrumentType: number } };
-=======
-export const OracleSource = {
-  Switchboard: { switchboard: {} },
-  Pyth: { pyth: {} },
-  InPlace: { inPlace: {} },
-};
->>>>>>> 2cc4e11f
+  | { printTrade: { instrumentType: number } };