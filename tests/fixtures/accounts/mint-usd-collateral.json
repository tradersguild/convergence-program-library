{
<<<<<<< HEAD
  "pubkey": "4ABXMyN838HfFovmMhuW8jfFshb2ZDycf6duy185Ys2W",
  "account": {
    "lamports": 1461600,
    "data": [
      "AQAAAON4Ho7Zsk6e1JmKwwclB3JDI/VygPivSwh9Pd5xDXZFAABDT9eUagAJAQAAAAAAAAAAAAAAAAAAAAAAAAAAAAAAAAAAAAAAAAAAAAAAAA==",
=======
  "pubkey": "6FgfbfeabA3BTYWpeqUxmNGru98jPAPFZairVjtvUgwy",
  "account": {
    "lamports": 1461600,
    "data": [
      "AQAAAGSSbDG3SH3sVqJ0/csqjMbtRxww9Ll/QV+zl42n3iCZAABDT9eUagAJAQAAAAAAAAAAAAAAAAAAAAAAAAAAAAAAAAAAAAAAAAAAAAAAAA==",
>>>>>>> 3221ea83
      "base64"
    ],
    "owner": "TokenkegQfeZyiNwAJbNbGKPFXCWuBvf9Ss623VQ5DA",
    "executable": false,
    "rentEpoch": 0
  }
}<|MERGE_RESOLUTION|>--- conflicted
+++ resolved
@@ -1,17 +1,9 @@
 {
-<<<<<<< HEAD
-  "pubkey": "4ABXMyN838HfFovmMhuW8jfFshb2ZDycf6duy185Ys2W",
-  "account": {
-    "lamports": 1461600,
-    "data": [
-      "AQAAAON4Ho7Zsk6e1JmKwwclB3JDI/VygPivSwh9Pd5xDXZFAABDT9eUagAJAQAAAAAAAAAAAAAAAAAAAAAAAAAAAAAAAAAAAAAAAAAAAAAAAA==",
-=======
   "pubkey": "6FgfbfeabA3BTYWpeqUxmNGru98jPAPFZairVjtvUgwy",
   "account": {
     "lamports": 1461600,
     "data": [
       "AQAAAGSSbDG3SH3sVqJ0/csqjMbtRxww9Ll/QV+zl42n3iCZAABDT9eUagAJAQAAAAAAAAAAAAAAAAAAAAAAAAAAAAAAAAAAAAAAAAAAAAAAAA==",
->>>>>>> 3221ea83
       "base64"
     ],
     "owner": "TokenkegQfeZyiNwAJbNbGKPFXCWuBvf9Ss623VQ5DA",
