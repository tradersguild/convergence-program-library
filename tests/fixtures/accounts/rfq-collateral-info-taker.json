--- conflicted
+++ resolved
@@ -1,17 +1,9 @@
 {
-<<<<<<< HEAD
-  "pubkey": "6qDzgAD7LipWTmt1yaZQdypYQTdFVJQ9pH7UtWaCS4RB",
-  "account": {
-    "lamports": 1280640,
-    "data": [
-      "o0RSJdyyEpn/JnkdSTALOb1+RjPtnETwj5JDjO4Tm15zBQUyeAALafX7AAAAAAAAAAAAAAAAAAA=",
-=======
   "pubkey": "ABtYxAFisHFdrwL5P1nLhjP6KrtdX7Q1RPRWfNPAcoZX",
   "account": {
     "lamports": 1280640,
     "data": [
       "o0RSJdyyEpn+yxkDb26bL0vjVHOsyuI/i4PC7QTivY42lYqpvanXNlf9AAAAAAAAAAAAAAAAAAA=",
->>>>>>> 4eb5373c
       "base64"
     ],
     "owner": "CeYwCe6YwBvRE9CpRU2Zgc5oQP7r2ThNqicyKN37Unn4",
