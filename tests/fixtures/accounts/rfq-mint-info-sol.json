{
<<<<<<< HEAD
  "pubkey": "E9RE6C78c4nNMoLpXHZ5vPrqeCkUuAXM9Yp4xqDrkorZ",
  "account": {
    "lamports": 1211040,
    "data": [
      "x3PV3dsdh679dHREcIxCxfqMP7ubW6f4M7Q0pcqfBdOjmtSveipOlMMJAQEAAA==",
=======
  "pubkey": "BVm3K4ydrqcRkBMsR2sFEBohK1X1NfDtrvqS6WS6yFnb",
  "account": {
    "lamports": 1211040,
    "data": [
      "x3PV3dsdh677NyZSHHr5qZ6W0uXIYQS01c+jOKQ6VAWM+7GRAn+HmoEJAQEAAA==",
>>>>>>> 3221ea83
      "base64"
    ],
    "owner": "AVNAM79VZBogmQLQWWgryaqrWXqooWP9UqUQvo3JRDUx",
    "executable": false,
    "rentEpoch": 0
  }
}<|MERGE_RESOLUTION|>--- conflicted
+++ resolved
@@ -1,17 +1,9 @@
 {
-<<<<<<< HEAD
-  "pubkey": "E9RE6C78c4nNMoLpXHZ5vPrqeCkUuAXM9Yp4xqDrkorZ",
-  "account": {
-    "lamports": 1211040,
-    "data": [
-      "x3PV3dsdh679dHREcIxCxfqMP7ubW6f4M7Q0pcqfBdOjmtSveipOlMMJAQEAAA==",
-=======
   "pubkey": "BVm3K4ydrqcRkBMsR2sFEBohK1X1NfDtrvqS6WS6yFnb",
   "account": {
     "lamports": 1211040,
     "data": [
       "x3PV3dsdh677NyZSHHr5qZ6W0uXIYQS01c+jOKQ6VAWM+7GRAn+HmoEJAQEAAA==",
->>>>>>> 3221ea83
       "base64"
     ],
     "owner": "AVNAM79VZBogmQLQWWgryaqrWXqooWP9UqUQvo3JRDUx",
