{
<<<<<<< HEAD
  "pubkey": "AHSBwp9De1mxvtdmYLSNfQ8tPfnEmFXLtcoswgCr5txG",
=======
  "pubkey": "FLaFgJ3Qa3bSGxUhiPCF3cgU1XhpTZKaSev7RUMbFYJZ",
>>>>>>> 4eb5373c
  "account": {
    "lamports": 1461600,
    "data": [
      "AQAAALZtA34He0LaCbaWdFBJbl1I5jTcO5uftq+kW60XOJCDAABDT9eUagAJAQAAAAAAAAAAAAAAAAAAAAAAAAAAAAAAAAAAAAAAAAAAAAAAAA==",
      "base64"
    ],
    "owner": "TokenkegQfeZyiNwAJbNbGKPFXCWuBvf9Ss623VQ5DA",
    "executable": false,
    "rentEpoch": 0
  }
}<|MERGE_RESOLUTION|>--- conflicted
+++ resolved
@@ -1,9 +1,5 @@
 {
-<<<<<<< HEAD
-  "pubkey": "AHSBwp9De1mxvtdmYLSNfQ8tPfnEmFXLtcoswgCr5txG",
-=======
   "pubkey": "FLaFgJ3Qa3bSGxUhiPCF3cgU1XhpTZKaSev7RUMbFYJZ",
->>>>>>> 4eb5373c
   "account": {
     "lamports": 1461600,
     "data": [
