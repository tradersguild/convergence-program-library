{
<<<<<<< HEAD
  "pubkey": "8zpm5vV9zHi7hXUmdpKyqCZbWnmwf8VczqsfXU5fTFyQ",
  "account": {
    "lamports": 1461600,
    "data": [
      "AQAAAON4Ho7Zsk6e1JmKwwclB3JDI/VygPivSwh9Pd5xDXZFAABDT9eUagAJAQAAAAAAAAAAAAAAAAAAAAAAAAAAAAAAAAAAAAAAAAAAAAAAAA==",
=======
  "pubkey": "BWVErDQM6os2KGaWoYmho8PiMEnn4oe3Mcms1kx4u8xs",
  "account": {
    "lamports": 1461600,
    "data": [
      "AQAAAGSSbDG3SH3sVqJ0/csqjMbtRxww9Ll/QV+zl42n3iCZAABDT9eUagAJAQAAAAAAAAAAAAAAAAAAAAAAAAAAAAAAAAAAAAAAAAAAAAAAAA==",
>>>>>>> 3221ea83
      "base64"
    ],
    "owner": "TokenkegQfeZyiNwAJbNbGKPFXCWuBvf9Ss623VQ5DA",
    "executable": false,
    "rentEpoch": 0
  }
}<|MERGE_RESOLUTION|>--- conflicted
+++ resolved
@@ -1,17 +1,9 @@
 {
-<<<<<<< HEAD
-  "pubkey": "8zpm5vV9zHi7hXUmdpKyqCZbWnmwf8VczqsfXU5fTFyQ",
-  "account": {
-    "lamports": 1461600,
-    "data": [
-      "AQAAAON4Ho7Zsk6e1JmKwwclB3JDI/VygPivSwh9Pd5xDXZFAABDT9eUagAJAQAAAAAAAAAAAAAAAAAAAAAAAAAAAAAAAAAAAAAAAAAAAAAAAA==",
-=======
   "pubkey": "BWVErDQM6os2KGaWoYmho8PiMEnn4oe3Mcms1kx4u8xs",
   "account": {
     "lamports": 1461600,
     "data": [
       "AQAAAGSSbDG3SH3sVqJ0/csqjMbtRxww9Ll/QV+zl42n3iCZAABDT9eUagAJAQAAAAAAAAAAAAAAAAAAAAAAAAAAAAAAAAAAAAAAAAAAAAAAAA==",
->>>>>>> 3221ea83
       "base64"
     ],
     "owner": "TokenkegQfeZyiNwAJbNbGKPFXCWuBvf9Ss623VQ5DA",
