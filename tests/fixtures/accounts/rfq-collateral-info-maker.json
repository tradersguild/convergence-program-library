--- conflicted
+++ resolved
@@ -1,17 +1,9 @@
 {
-<<<<<<< HEAD
-  "pubkey": "5CWZLbkEALe6pwGzcu9pCujY1xgvUwudJ8HJMBCeNiCY",
-  "account": {
-    "lamports": 1280640,
-    "data": [
-      "o0RSJdyyEpn/44vWoE2ooPHllDfgAQlQDb40iIAmRV8wB3Oh/HgldBD/AAAAAAAAAAAAAAAAAAA=",
-=======
   "pubkey": "Db2vmyiWT8DJReEG8AZHd6DiK3kTRw22NLY3BQWKiWqS",
   "account": {
     "lamports": 1280640,
     "data": [
       "o0RSJdyyEpn+RGcv6WZ5nR0SQFCdXFvcEqmvImWuWJkw9t9ogVLKIbf6AAAAAAAAAAAAAAAAAAA=",
->>>>>>> 4eb5373c
       "base64"
     ],
     "owner": "CeYwCe6YwBvRE9CpRU2Zgc5oQP7r2ThNqicyKN37Unn4",
