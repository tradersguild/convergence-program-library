--- conflicted
+++ resolved
@@ -1,17 +1,9 @@
 {
-<<<<<<< HEAD
-  "pubkey": "4zwdsFe4zTXqkmNmocvw1HqWBJvx4aSj53tzuvqDUQM3",
-  "account": {
-    "lamports": 1211040,
-    "data": [
-      "x3PV3dsdh67/dtHqxx1Rxb6nQng/6nAgu8ZxVtqLsrtPZ5jZHygqiW8JAQAAAA==",
-=======
   "pubkey": "9du2JwERtm6LQiS4Jex6ZWyym6SF7kKgcM1Y39PdR5mR",
   "account": {
     "lamports": 1211040,
     "data": [
       "x3PV3dsdh67/nCKkdIQemESJ/zWbOCaAvP8897outmGEkBWmHmN9aBQJAQAAAA==",
->>>>>>> 3221ea83
       "base64"
     ],
     "owner": "AVNAM79VZBogmQLQWWgryaqrWXqooWP9UqUQvo3JRDUx",
