--- conflicted
+++ resolved
@@ -1,17 +1,9 @@
 {
-<<<<<<< HEAD
-  "pubkey": "E7sRh1Lm5pRGgSHb1L5eQndpahnhg47ihzgG9BAhvMfT",
-  "account": {
-    "lamports": 1280640,
-    "data": [
-      "o0RSJdyyEpn/43gejtmyTp7UmYrDByUHckMj9XKA+K9LCH093nENdkX/AAAAAAAAAAAAAAAAAAA=",
-=======
   "pubkey": "Cms9ZDZg5NTbUYomjeL59qAd3vfzcZR13JTfa1Jhquwx",
   "account": {
     "lamports": 1280640,
     "data": [
       "o0RSJdyyEpn/ZJJsMbdIfexWonT9yyqMxu1HHDD0uX9BX7OXjafeIJn+AAAAAAAAAAAAAAAAAAA=",
->>>>>>> 3221ea83
       "base64"
     ],
     "owner": "AVNAM79VZBogmQLQWWgryaqrWXqooWP9UqUQvo3JRDUx",
