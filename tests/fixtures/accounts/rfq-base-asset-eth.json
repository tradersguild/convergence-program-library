{
<<<<<<< HEAD
  "pubkey": "9aAzokkMZqXkgcZ3f7e5ZBb5thmv9ccPzGZqGNHeVMRx",
  "account": {
    "lamports": 2804880,
    "data": [
      "A/5kN3P/Bxf8AgABAQIAAAAAAAAAAAAAAAAAAAAAAAAAAAAAAAAAAAAAAAAAAAAAAAAAAAAAAAAAAAAAAAAAAAAAAAAAAAAAAAAAAAAAAAAAAABAn0AAAAAAAAAAAAAAAAAAAAAAAAAAAAAAAAAAAAAAAAAAAAAAAAAAAAAAAAAAAAAAAAAAAAAAAAAAAAAAAAAAAAAAAAAAAAAAAAAAAAAAAAAAAAAAAAAAAAAAAAAAAAAAAAAAAAAAAAAAAAAAAAAAAAAAAAAAAAAAAAAAAAAAAAAAAAAAAAAAAAAAAAAAAAAAAAAAAAAAAAAAAAAAAAAAAAAAAwAAAEVUSAAAAAAAAAAAAAAAAAAAAAAAAAAAAAA=",
      "base64"
    ],
    "owner": "CdvjLpJGpYTdpdanPpfUe1zPERYvpvP4VALUz62eRrGP",
=======
  "pubkey": "CjN93gP6pPLNyEmKaSbkikSQuw9TY5Xy8MoqE5UCwDPR",
  "account": {
    "lamports": 2804880,
    "data": [
      "A/5kN3P/Bxf/AgABAQIAAAAAAAAAAAAAAAAAAAAAAAAAAAAAAAAAAAAAAAAAAAAAAAAAAAAAAAAAAAAAAAAAAAAAAAAAAAAAAAAAAAAAAAAAAABAn0AAAAAAAAAAAAAAAAAAAAAAAAAAAAAAAAAAAAAAAAAAAAAAAAAAAAAAAAAAAAAAAAAAAAAAAAAAAAAAAAAAAAAAAAAAAAAAAAAAAAAAAAAAAAAAAAAAAAAAAAAAAAAAAAAAAAAAAAAAAAAAAAAAAAAAAAAAAAAAAAAAAAAAAAAAAAAAAAAAAAAAAAAAAAAAAAAAAAAAAAAAAAAAAAAAAAAAAwAAAEVUSAAAAAAAAAAAAAAAAAAAAAAAAAAAAAA=",
      "base64"
    ],
    "owner": "J7WkE9mTzwTo3pjxENdrH7sekZPrN2VYNpk1pgfZxVr9",
>>>>>>> 9b69bb5b
    "executable": false,
    "rentEpoch": 0
  }
}<|MERGE_RESOLUTION|>--- conflicted
+++ resolved
@@ -1,14 +1,4 @@
 {
-<<<<<<< HEAD
-  "pubkey": "9aAzokkMZqXkgcZ3f7e5ZBb5thmv9ccPzGZqGNHeVMRx",
-  "account": {
-    "lamports": 2804880,
-    "data": [
-      "A/5kN3P/Bxf8AgABAQIAAAAAAAAAAAAAAAAAAAAAAAAAAAAAAAAAAAAAAAAAAAAAAAAAAAAAAAAAAAAAAAAAAAAAAAAAAAAAAAAAAAAAAAAAAABAn0AAAAAAAAAAAAAAAAAAAAAAAAAAAAAAAAAAAAAAAAAAAAAAAAAAAAAAAAAAAAAAAAAAAAAAAAAAAAAAAAAAAAAAAAAAAAAAAAAAAAAAAAAAAAAAAAAAAAAAAAAAAAAAAAAAAAAAAAAAAAAAAAAAAAAAAAAAAAAAAAAAAAAAAAAAAAAAAAAAAAAAAAAAAAAAAAAAAAAAAAAAAAAAAAAAAAAAAwAAAEVUSAAAAAAAAAAAAAAAAAAAAAAAAAAAAAA=",
-      "base64"
-    ],
-    "owner": "CdvjLpJGpYTdpdanPpfUe1zPERYvpvP4VALUz62eRrGP",
-=======
   "pubkey": "CjN93gP6pPLNyEmKaSbkikSQuw9TY5Xy8MoqE5UCwDPR",
   "account": {
     "lamports": 2804880,
@@ -17,7 +7,6 @@
       "base64"
     ],
     "owner": "J7WkE9mTzwTo3pjxENdrH7sekZPrN2VYNpk1pgfZxVr9",
->>>>>>> 9b69bb5b
     "executable": false,
     "rentEpoch": 0
   }
