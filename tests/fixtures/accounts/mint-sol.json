{
<<<<<<< HEAD
  "pubkey": "BjHCdFjx2FL86gaZ6UEZAXnPk5vpf2FadUZQ3iTKMET8",
=======
  "pubkey": "3kePJGX9JBSMqqmLMBYZaJh6XksemDQA5EV2D1HR5w9L",
>>>>>>> 4eb5373c
  "account": {
    "lamports": 1461600,
    "data": [
      "AQAAALZtA34He0LaCbaWdFBJbl1I5jTcO5uftq+kW60XOJCDAABDT9eUagAJAQAAAAAAAAAAAAAAAAAAAAAAAAAAAAAAAAAAAAAAAAAAAAAAAA==",
      "base64"
    ],
    "owner": "TokenkegQfeZyiNwAJbNbGKPFXCWuBvf9Ss623VQ5DA",
    "executable": false,
    "rentEpoch": 0
  }
}<|MERGE_RESOLUTION|>--- conflicted
+++ resolved
@@ -1,9 +1,5 @@
 {
-<<<<<<< HEAD
-  "pubkey": "BjHCdFjx2FL86gaZ6UEZAXnPk5vpf2FadUZQ3iTKMET8",
-=======
   "pubkey": "3kePJGX9JBSMqqmLMBYZaJh6XksemDQA5EV2D1HR5w9L",
->>>>>>> 4eb5373c
   "account": {
     "lamports": 1461600,
     "data": [
