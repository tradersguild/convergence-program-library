{
<<<<<<< HEAD
  "pubkey": "4c4rSs9cT1HEz2FbB7FfaVAiYhNBvzzfAsskcFq5D2AN",
=======
  "pubkey": "EfotJvuqAdsPx4RFTNsnEABBuAyACNnjEKKR5zyE4HVx",
>>>>>>> 3221ea83
  "account": {
    "lamports": 100000000000,
    "data": [
      "",
      "base64"
    ],
    "owner": "11111111111111111111111111111111",
    "executable": false,
    "rentEpoch": 0
  }
}<|MERGE_RESOLUTION|>--- conflicted
+++ resolved
@@ -1,9 +1,5 @@
 {
-<<<<<<< HEAD
-  "pubkey": "4c4rSs9cT1HEz2FbB7FfaVAiYhNBvzzfAsskcFq5D2AN",
-=======
   "pubkey": "EfotJvuqAdsPx4RFTNsnEABBuAyACNnjEKKR5zyE4HVx",
->>>>>>> 3221ea83
   "account": {
     "lamports": 100000000000,
     "data": [
