{
<<<<<<< HEAD
  "pubkey": "6fCTwqPK3vsp7jeL9J6stwDz3oU37wJTSjXHnwUAbUre",
  "account": {
    "lamports": 1211040,
    "data": [
      "x3PV3dsdh676Ea4Ow8zZcnzCN9612YuX5g6aN2FcJnmE/JTBVXk0CucJAAAAAA==",
=======
  "pubkey": "FJeADEGQ14VsKFELNZC8gjucWfLgo67qHP3YAbRwLaER",
  "account": {
    "lamports": 1211040,
    "data": [
      "x3PV3dsdh678ucj42sbO8A2ytJR5KuB5D+HEnKVJNmhvOCuWDehIEOUJAAAAAA==",
>>>>>>> 3221ea83
      "base64"
    ],
    "owner": "AVNAM79VZBogmQLQWWgryaqrWXqooWP9UqUQvo3JRDUx",
    "executable": false,
    "rentEpoch": 0
  }
}<|MERGE_RESOLUTION|>--- conflicted
+++ resolved
@@ -1,17 +1,9 @@
 {
-<<<<<<< HEAD
-  "pubkey": "6fCTwqPK3vsp7jeL9J6stwDz3oU37wJTSjXHnwUAbUre",
-  "account": {
-    "lamports": 1211040,
-    "data": [
-      "x3PV3dsdh676Ea4Ow8zZcnzCN9612YuX5g6aN2FcJnmE/JTBVXk0CucJAAAAAA==",
-=======
   "pubkey": "FJeADEGQ14VsKFELNZC8gjucWfLgo67qHP3YAbRwLaER",
   "account": {
     "lamports": 1211040,
     "data": [
       "x3PV3dsdh678ucj42sbO8A2ytJR5KuB5D+HEnKVJNmhvOCuWDehIEOUJAAAAAA==",
->>>>>>> 3221ea83
       "base64"
     ],
     "owner": "AVNAM79VZBogmQLQWWgryaqrWXqooWP9UqUQvo3JRDUx",
