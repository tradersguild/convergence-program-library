--- conflicted
+++ resolved
@@ -674,7 +674,6 @@
   return orders
 }
 
-<<<<<<< HEAD
 /// Integration
 
 export async function mintPsyOptionsAmericanOptions(provider: Provider, rfqId: number) {
@@ -696,8 +695,6 @@
   return { rfqState }
 }
 
-=======
->>>>>>> d5a90d35
 /// Utils
 
 export async function getBalance(
