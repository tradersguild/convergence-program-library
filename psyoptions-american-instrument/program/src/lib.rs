--- conflicted
+++ resolved
@@ -82,11 +82,6 @@
             underlying_mint == american_meta.underlying_asset_mint,
             PsyoptionsAmericanError::PassedMintDoesNotMatch
         );
-<<<<<<< HEAD
-        require_eq!(
-            option_common_data.underlying_amount_per_contract_decimals,
-            mint_info.decimals,
-=======
 
         require!(
             quote_mint == american_meta.quote_asset_mint,
@@ -95,7 +90,6 @@
 
         require!(
             underlying_amount_per_contract == american_meta.underlying_amount_per_contract,
->>>>>>> 505fc18b
             PsyoptionsAmericanError::PassedUnderlyingAmountPerContractDoesNotMatch
         );
 
@@ -109,7 +103,7 @@
             PsyoptionsAmericanError::PassedStrikePriceDecimalsDoesNotMatch
         );
         require_eq!(
-            option_common_data.underlying_amound_per_contract_decimals,
+            option_common_data.underlying_amount_per_contract_decimals,
             underlying_asset_mint.decimals,
             PsyoptionsAmericanError::PassedUnderlyingAmountPerContractDecimalsDoesNotMatch
         );
