--- conflicted
+++ resolved
@@ -1,10 +1,6 @@
 {
   "name": "@convergence-rfq/psyoptions-american-instrument",
-<<<<<<< HEAD
   "version": "2.2.2-rc",
-=======
-  "version": "2.0.8",
->>>>>>> efee6f52
   "license": "MIT",
   "publishConfig": {
     "access": "public",
@@ -22,26 +18,17 @@
     "build": "rimraf dist && yarn solita && tsc -p tsconfig.json --declaration"
   },
   "dependencies": {
-<<<<<<< HEAD
     "@convergence-rfq/beet": "^0.7.10",
     "@convergence-rfq/beet-solana": "^0.4.11",
-=======
-    "@convergence-rfq/beet-solana": "^0.4.11",
-    "@convergence-rfq/beet": "^0.7.10",
->>>>>>> efee6f52
     "@solana/spl-token": "^0.3.5",
     "@solana/web3.js": "^1.56.2",
     "bn.js": "^5.2.0"
   },
   "devDependencies": {
     "@convergence-rfq/solita": "^0.15.10",
-<<<<<<< HEAD
     "@types/chai": "^4.3.0",
     "@types/mocha": "^9.0.0",
     "typescript": "^4.8.4",
     "rimraf": "^4.1.2"
-=======
-    "typescript": "^4.8.4"
->>>>>>> efee6f52
   }
 }