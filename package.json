{
  "name": "convergence-program-library",
  "license": "MIT",
  "private": true,
  "devDependencies": {
    "@mithraic-labs/tokenized-euros": "^0.2.2",
    "@mithraic-labs/psy-american": "^0.2.3",
    "@project-serum/anchor": "0.25.0",
    "@project-serum/serum": "^0.13.61",
    "@solana/spl-token": "^0.1.8",
<<<<<<< HEAD
    "rimraf": "^4.1.2"
  },
  "devDependencies": {
    "@metaplex-foundation/solita": "^0.15.2",
    "@mithraic-labs/psy-american": "^0.2.3",
=======
>>>>>>> efee6f52
    "@types/chai": "^4.3.0",
    "@types/mocha": "^9.0.0",
    "bignumber.js": "^9.1.0",
    "chai": "^4.3.6",
    "chai-bn": "^0.3.1",
    "dotenv": "^14.3.2",
    "mocha": "^9.2.1",
    "prettier": "^2.7.1",
    "ts-mocha": "^9.0.2",
    "ts-node": "^10.4.0",
    "typedoc": "^0.22.15",
    "typescript": "^4.3.5"
  },
  "workspaces": [
    "rfq/js",
    "risk-engine/js",
    "spot-instrument/js",
    "psyoptions-european-instrument/js",
    "psyoptions-american-instrument/js"
  ],
  "scripts": {
    "lint:check": "prettier --config .prettierrc '**/*.ts' --check",
    "lint:format": "prettier --config .prettierrc '**/*.ts' --write"
  }
}<|MERGE_RESOLUTION|>--- conflicted
+++ resolved
@@ -8,14 +8,7 @@
     "@project-serum/anchor": "0.25.0",
     "@project-serum/serum": "^0.13.61",
     "@solana/spl-token": "^0.1.8",
-<<<<<<< HEAD
-    "rimraf": "^4.1.2"
-  },
-  "devDependencies": {
-    "@metaplex-foundation/solita": "^0.15.2",
-    "@mithraic-labs/psy-american": "^0.2.3",
-=======
->>>>>>> efee6f52
+    "rimraf": "^4.1.2",
     "@types/chai": "^4.3.0",
     "@types/mocha": "^9.0.0",
     "bignumber.js": "^9.1.0",
