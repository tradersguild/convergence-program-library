--- conflicted
+++ resolved
@@ -1,25 +1,17 @@
 {
     "dependencies": {
         "@project-serum/anchor": "^0.20.1",
-<<<<<<< HEAD
         "@solana/spl-token": "^0.2.0"
     },
     "devDependencies": {
-        "@types/mocha": "^9.0.0",
-        "chai": "^4.3.4",
-        "mocha": "^9.0.3",
-=======
         "@saberhq/solana-contrib": "^1.12.47",
         "@solana/spl-token": "^0.1.8",
         "@solana/spl-token-registry": "^0.2.1406",
         "dotenv": "^14.3.2",
-        "ts-node": "^10.4.0"
-    },
-    "devDependencies": {
+        "ts-node": "^10.4.0",
         "@types/mocha": "^9.0.0",
         "chai": "^4.3.6",
         "mocha": "^9.2.1",
->>>>>>> 7406d195
         "ts-mocha": "^8.0.0",
         "typescript": "^4.3.5"
     }
