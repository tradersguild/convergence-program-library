{
  "name": "convergence-program-library",
  "license": "MIT",
  "private": true,
  "devDependencies": {
<<<<<<< HEAD
    "@hxronetwork/dexterity-ts": "^1.5.9",
=======
    "@coral-xyz/anchor": "0.28.0",
>>>>>>> 4eb5373c
    "@mithraic-labs/psy-american": "^0.2.3",
    "@mithraic-labs/tokenized-euros": "^0.2.2",
    "@solana/spl-token": "^0.3.8",
    "@types/chai": "^4.3.0",
    "@types/mocha": "^9.0.0",
    "@types/node": "^20.4.2",
    "bignumber.js": "^9.1.0",
    "chai": "^4.3.6",
    "chai-bn": "^0.3.1",
    "dotenv": "^14.3.2",
    "mocha": "^9.2.1",
    "prettier": "^2.7.1",
    "rimraf": "^4.1.2",
    "toml": "^3.0.0",
    "ts-mocha": "^9.0.2",
    "ts-node": "^10.4.0",
    "typedoc": "^0.22.15",
    "typescript": "^4.3.5"
  },
  "workspaces": [
    "rfq/js",
    "risk-engine/js",
    "spot-instrument/js",
    "psyoptions-european-instrument/js",
    "psyoptions-american-instrument/js"
  ],
  "scripts": {
    "lint:check": "prettier --config .prettierrc '**/*.ts' --check",
    "lint:format": "prettier --config .prettierrc '**/*.ts' --write"
  }
}<|MERGE_RESOLUTION|>--- conflicted
+++ resolved
@@ -3,11 +3,8 @@
   "license": "MIT",
   "private": true,
   "devDependencies": {
-<<<<<<< HEAD
     "@hxronetwork/dexterity-ts": "^1.5.9",
-=======
     "@coral-xyz/anchor": "0.28.0",
->>>>>>> 4eb5373c
     "@mithraic-labs/psy-american": "^0.2.3",
     "@mithraic-labs/tokenized-euros": "^0.2.2",
     "@solana/spl-token": "^0.3.8",
