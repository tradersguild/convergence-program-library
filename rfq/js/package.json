{
  "name": "@convergence-rfq/rfq",
<<<<<<< HEAD
  "version": "2.2.0",
=======
  "version": "2.0.0",
>>>>>>> c8865fbf
  "main": "index.js",
  "license": "MIT",
  "devDependencies": {
    "@metaplex-foundation/solita": "^0.18.0"
  }
}<|MERGE_RESOLUTION|>--- conflicted
+++ resolved
@@ -1,10 +1,6 @@
 {
   "name": "@convergence-rfq/rfq",
-<<<<<<< HEAD
-  "version": "2.2.0",
-=======
   "version": "2.0.0",
->>>>>>> c8865fbf
   "main": "index.js",
   "license": "MIT",
   "devDependencies": {
