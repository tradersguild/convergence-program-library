{
  "name": "@convergence-rfq/rfq",
<<<<<<< HEAD
  "version": "2.3.3",
=======
  "version": "3.5.0-dev",
>>>>>>> fdf1fb4b
  "license": "MIT",
  "publishConfig": {
    "access": "public",
    "registry": "https://registry.npmjs.org"
  },
  "repository": "https://github.com/convergence-rfq/convergence-program-library.git",
  "author": "Convergence RFQ Maintainers <contact@tradersguild.so>",
  "main": "./generated/index.js",
  "types": "./generated/index.d.ts",
  "files": [
    "/generated",
    "/idl"
  ],
  "scripts": {
    "build": "rimraf dist && yarn solita && tsc -p tsconfig.json --declaration"
  },
  "dependencies": {
    "@convergence-rfq/beet": "^0.7.10",
    "@convergence-rfq/beet-solana": "^0.4.11",
    "@solana/spl-token": "^0.3.5",
    "@solana/web3.js": "^1.56.2",
    "bn.js": "^5.2.0"
  },
  "devDependencies": {
    "@convergence-rfq/solita": "^0.16.0",
    "@types/chai": "^4.3.0",
    "@types/mocha": "^9.0.0",
    "typescript": "^4.8.4",
    "rimraf": "^4.1.2"
  }
}<|MERGE_RESOLUTION|>--- conflicted
+++ resolved
@@ -1,10 +1,6 @@
 {
   "name": "@convergence-rfq/rfq",
-<<<<<<< HEAD
   "version": "2.3.3",
-=======
-  "version": "3.5.0-dev",
->>>>>>> fdf1fb4b
   "license": "MIT",
   "publishConfig": {
     "access": "public",
