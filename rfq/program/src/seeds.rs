--- conflicted
+++ resolved
@@ -1,8 +1,5 @@
-<<<<<<< HEAD
-=======
 //! Seeds
 
->>>>>>> 17644f26
 pub const PROTOCOL_SEED: &str = "protocol";
 pub const COLLATERAL_SEED: &str = "collateral_info";
 pub const COLLATERAL_TOKEN_SEED: &str = "collateral_token";
