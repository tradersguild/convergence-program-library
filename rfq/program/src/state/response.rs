use std::convert::TryInto;

use anchor_lang::prelude::*;
use anchor_spl::associated_token::get_associated_token_address;

use crate::errors::ProtocolError;

use super::{
    rfq::{FixedSize, Rfq, Side},
    AssetIdentifier,
};

#[account]
pub struct Response {
    pub maker: Pubkey,
    pub rfq: Pubkey,

    pub creation_timestamp: i64,
    pub maker_collateral_locked: u64,
    pub taker_collateral_locked: u64,
    pub state: StoredResponseState,
    pub taker_prepared_legs: u8,
    pub maker_prepared_legs: u8,
    pub settled_legs: u8,

    pub confirmed: Option<Confirmation>,
    pub defaulting_party: Option<DefaultingParty>,
    pub leg_preparations_initialized_by: Vec<AuthoritySide>,
    pub bid: Option<Quote>,
    pub ask: Option<Quote>,
}

impl Response {
    pub fn get_authority_side(&self, rfq: &Rfq, caller: &Pubkey) -> Option<AuthoritySide> {
        if caller == &self.maker {
            Some(AuthoritySide::Maker)
        } else if caller == &rfq.taker {
            Some(AuthoritySide::Taker)
        } else {
            None
        }
    }

    pub fn get_state(&self, rfq: &Rfq) -> Result<ResponseState> {
        let current_time = Clock::get()?.unix_timestamp;
        let active_window_ended = rfq.active_window_ended(current_time);
        let settle_window_ended = rfq.settle_window_ended(current_time);
        let state = match self.state {
            StoredResponseState::Active => {
                if !active_window_ended {
                    ResponseState::Active
                } else {
                    ResponseState::Expired
                }
            }
            StoredResponseState::Canceled => ResponseState::Canceled,
            StoredResponseState::WaitingForLastLook => {
                if !active_window_ended {
                    ResponseState::WaitingForLastLook
                } else {
                    ResponseState::Expired
                }
            }
            StoredResponseState::SettlingPreparations => {
                if !settle_window_ended {
                    if self.is_prepared(AuthoritySide::Taker, rfq) {
                        ResponseState::OnlyTakerPrepared
                    } else if self.is_prepared(AuthoritySide::Maker, rfq) {
                        ResponseState::OnlyMakerPrepared
                    } else {
                        ResponseState::SettlingPreparations
                    }
                } else {
                    ResponseState::Defaulted
                }
            }
            StoredResponseState::ReadyForSettling => ResponseState::ReadyForSettling,
            StoredResponseState::Settled => ResponseState::Settled,
            StoredResponseState::Defaulted => ResponseState::Defaulted,
        };
        Ok(state)
    }

    pub fn get_asset_amount_to_transfer(
        &self,
        rfq: &Rfq,
        asset_identifier: AssetIdentifier,
    ) -> u64 {
        match asset_identifier {
            AssetIdentifier::Leg { leg_index } => self.get_leg_amount_to_transfer(rfq, leg_index),
            AssetIdentifier::Quote => self.get_quote_amount_to_transfer(rfq),
        }
    }

    pub fn get_leg_amount_to_transfer(&self, rfq: &Rfq, leg_index: u8) -> u64 {
        let leg = &rfq.legs[leg_index as usize];
        let leg_multiplier_bps = self.calculate_confirmed_legs_multiplier_bps(rfq);

        let result_with_more_decimals = leg.instrument_amount as u128 * leg_multiplier_bps as u128;

        let decimals_factor = Quote::LEG_MULTIPLIER_FACTOR;
        let mut result = result_with_more_decimals / decimals_factor;

        // if a maker receives assets, we round additinal decimals up
        // to prevent taker from leg multiplier manipulation attack by a taker
        let receiver = self.get_leg_assets_receiver(rfq, leg_index);
        if receiver == AuthoritySide::Maker && result_with_more_decimals % decimals_factor > 0 {
            result += 1;
        }

        result
            .try_into()
            .map_err(|_| error!(ProtocolError::AssetAmountOverflow))
            .unwrap()
    }

    pub fn calculate_confirmed_legs_multiplier_bps(&self, rfq: &Rfq) -> u64 {
        let quote = self.get_confirmed_quote().unwrap();

        self.calculate_legs_multiplier_bps_for_quote(rfq, quote)
    }

    pub fn calculate_legs_multiplier_bps_for_quote(&self, rfq: &Rfq, quote: Quote) -> u64 {
        match quote {
            Quote::Standard {
                price_quote: _,
                legs_multiplier_bps,
            } => legs_multiplier_bps,
            Quote::FixedSize {
                price_quote:
                    PriceQuote::AbsolutePrice {
                        amount_bps: price_bps,
                    },
            } => match rfq.fixed_size {
                FixedSize::None { padding: _ } => unreachable!(),
                FixedSize::BaseAsset {
                    legs_multiplier_bps,
                } => legs_multiplier_bps,
                FixedSize::QuoteAsset { quote_amount } => {
                    // only positive prices allowed for fixed quote asset rfqs
                    let price_bps = price_bps as u128;

                    // quote multiplied by leg decimals divided by the price
                    let leg_multiplier_bps = quote_amount as u128
                        * 10_u128.pow(Quote::LEG_MULTIPLIER_DECIMALS)
                        * 10_u128.pow(PriceQuote::ABSOLUTE_PRICE_DECIMALS)
                        / price_bps;

                    leg_multiplier_bps
                        .try_into()
                        .map_err(|_| error!(ProtocolError::AssetAmountOverflow))
                        .unwrap()
                }
            },
        }
    }

    pub fn get_quote_amount_to_transfer(&self, rfq: &Rfq) -> u64 {
        // if an rfq is with fixed quote amount, just return it
        if let FixedSize::QuoteAsset { quote_amount } = rfq.fixed_size {
            return quote_amount;
        }

<<<<<<< HEAD
        let quote = self.get_confirmed_quote().unwrap();
        let legs_multiplier_bps = match quote {
            Quote::Standart {
                price_quote: _,
                legs_multiplier_bps,
            } => legs_multiplier_bps,
            Quote::FixedSize {
                price_quote: PriceQuote::AbsolutePrice { amount_bps: _ },
            } => match rfq.fixed_size {
                FixedSize::BaseAsset {
                    legs_multiplier_bps,
                } => legs_multiplier_bps,
                FixedSize::None { padding: _ } => unreachable!(),
                FixedSize::QuoteAsset { quote_amount: _ } => unreachable!(),
            },
=======
        let mut result = if let FixedSize::QuoteAsset { quote_amount } = rfq.fixed_size {
            quote_amount as i64
        } else {
            let legs_multiplier_bps = match quote {
                Quote::Standard {
                    price_quote: _,
                    legs_multiplier_bps,
                } => legs_multiplier_bps,
                Quote::FixedSize {
                    price_quote: PriceQuote::AbsolutePrice { amount_bps: _ },
                } => match rfq.fixed_size {
                    FixedSize::BaseAsset {
                        legs_multiplier_bps,
                    } => legs_multiplier_bps,
                    FixedSize::None { padding: _ } => unreachable!(),
                    FixedSize::QuoteAsset { quote_amount: _ } => unreachable!(),
                },
            };
            let price_bps = match quote {
                Quote::Standard {
                    price_quote: PriceQuote::AbsolutePrice { amount_bps },
                    legs_multiplier_bps: _,
                } => amount_bps,
                Quote::FixedSize {
                    price_quote: PriceQuote::AbsolutePrice { amount_bps },
                } => amount_bps,
            };

            let result = legs_multiplier_bps as u128 * price_bps
                / 10_u128.pow(Quote::LEG_MULTIPLIER_DECIMALS + PriceQuote::ABSOLUTE_PRICE_DECIMALS);
            result as i64
>>>>>>> 806af140
        };

        let price_bps = quote.get_price_bps();
        let positibe_price_bps = price_bps.abs() as u128; // negative price is handled in get_quote_tokens_receiver

        let result_with_more_decimals = legs_multiplier_bps as u128 * positibe_price_bps
            / 10_u128.pow(PriceQuote::ABSOLUTE_PRICE_DECIMALS);

        let decimals_factor = Quote::LEG_MULTIPLIER_FACTOR;
        let mut result = result_with_more_decimals / decimals_factor;

        // if a maker receives a quote, we round additinal decimals up
        // to prevent taker from leg multiplier manipulation attack by a taker
        let receiver = self.get_quote_tokens_receiver();
        if receiver == AuthoritySide::Maker && result_with_more_decimals % decimals_factor > 0 {
            result += 1;
        }

        result
            .try_into()
            .map_err(|_| error!(ProtocolError::AssetAmountOverflow))
            .unwrap()
    }

    pub fn get_assets_receiver(
        &self,
        rfq: &Rfq,
        asset_identifier: AssetIdentifier,
    ) -> AuthoritySide {
        match asset_identifier {
            AssetIdentifier::Leg { leg_index } => self.get_leg_assets_receiver(rfq, leg_index),
            AssetIdentifier::Quote => self.get_quote_tokens_receiver(),
        }
    }

    pub fn get_leg_assets_receiver(&self, rfq: &Rfq, leg_index: u8) -> AuthoritySide {
        let leg = &rfq.legs[leg_index as usize];
        let confirmation = self.confirmed.unwrap();

        // leg assets receiver for a bid leg and with the ask response from maker is a taker
        let mut receiver = AuthoritySide::Taker;

        if let Side::Ask = leg.side {
            receiver = receiver.inverse();
        }
        if let Side::Bid = confirmation.side {
            receiver = receiver.inverse();
        }

        receiver
    }

    pub fn get_quote_tokens_receiver(&self) -> AuthoritySide {
        let confirmation = self.confirmed.unwrap();
        let quote = self.get_confirmed_quote().unwrap();
        let price_bps = quote.get_price_bps();

        // quote assets receiver for the ask response from maker is a maker
        let mut receiver = AuthoritySide::Maker;

        if let Side::Bid = confirmation.side {
            receiver = receiver.inverse();
        }

        if price_bps < 0 {
            receiver = receiver.inverse();
        }

        receiver
    }

    pub fn get_confirmed_quote(&self) -> Option<Quote> {
        match self.confirmed {
            Some(confirmation) => {
                let mut quote = match confirmation.side {
                    Side::Bid => self.bid,
                    Side::Ask => self.ask,
                }
                .unwrap()
                .clone();

                // apply overriden leg multiplier
                if let Some(override_leg_multiplier_bps) = confirmation.override_leg_multiplier_bps
                {
                    match &mut quote {
                        Quote::Standard {
                            price_quote: _,
                            legs_multiplier_bps,
                        } => *legs_multiplier_bps = override_leg_multiplier_bps,
                        Quote::FixedSize { price_quote: _ } => unreachable!(),
                    }
                }

                Some(quote)
            }
            None => None,
        }
    }

    pub fn default_by_time(&mut self, rfq: &Rfq) {
        self.state = StoredResponseState::Defaulted;
        let defaulting_party = match (
            self.is_prepared(AuthoritySide::Taker, rfq),
            self.is_prepared(AuthoritySide::Maker, rfq),
        ) {
            (false, false) => DefaultingParty::Both,
            (true, false) => DefaultingParty::Maker,
            (false, true) => DefaultingParty::Taker,
            _ => unreachable!(),
        };
        self.defaulting_party = Some(defaulting_party);
    }

    pub fn is_prepared(&self, side: AuthoritySide, rfq: &Rfq) -> bool {
        self.get_prepared_legs(side) as usize == rfq.legs.len()
    }

    pub fn get_prepared_legs(&self, side: AuthoritySide) -> u8 {
        match side {
            AuthoritySide::Taker => self.taker_prepared_legs,
            AuthoritySide::Maker => self.maker_prepared_legs,
        }
    }

    pub fn get_prepared_legs_mut(&mut self, side: AuthoritySide) -> &mut u8 {
        match side {
            AuthoritySide::Taker => &mut self.taker_prepared_legs,
            AuthoritySide::Maker => &mut self.maker_prepared_legs,
        }
    }

    pub fn have_locked_collateral(&self) -> bool {
        self.taker_collateral_locked > 0 || self.maker_collateral_locked > 0
    }

    pub fn get_preparation_initialized_by(
        &self,
        asset_identifier: AssetIdentifier,
    ) -> Option<AuthoritySide> {
        match asset_identifier {
            AssetIdentifier::Leg { leg_index } => self
                .leg_preparations_initialized_by
                .get(leg_index as usize)
                .cloned(),
            AssetIdentifier::Quote => self.leg_preparations_initialized_by.get(0).cloned(),
        }
    }
}

#[derive(AnchorSerialize, AnchorDeserialize, Copy, Clone, PartialEq, Eq)]
pub enum StoredResponseState {
    Active,
    Canceled,
    WaitingForLastLook,
    SettlingPreparations,
    ReadyForSettling,
    Settled,
    Defaulted,
}

#[derive(Clone, Copy, PartialEq, Eq, Debug)]
pub enum ResponseState {
    Active,
    Canceled,
    WaitingForLastLook,
    SettlingPreparations,
    OnlyMakerPrepared,
    OnlyTakerPrepared,
    ReadyForSettling,
    Settled,
    Defaulted,
    Expired,
}

impl ResponseState {
    pub fn assert_state_in<const N: usize>(&self, expected_states: [Self; N]) -> Result<()> {
        if !expected_states.contains(self) {
            msg!(
                "Rfq state: {:?}, expected states: {:?}",
                self,
                expected_states
            );
            err!(ProtocolError::ResponseIsNotInRequiredState)
        } else {
            Ok(())
        }
    }
}

#[derive(AnchorSerialize, AnchorDeserialize, Copy, Clone, PartialEq, Eq)]
pub enum DefaultingParty {
    Taker,
    Maker,
    Both,
}

#[derive(AnchorSerialize, AnchorDeserialize, Copy, Clone, PartialEq, Eq)]
pub enum AuthoritySide {
    Taker,
    Maker,
}

impl AuthoritySide {
    pub fn inverse(self) -> Self {
        match self {
            AuthoritySide::Taker => AuthoritySide::Maker,
            AuthoritySide::Maker => AuthoritySide::Taker,
        }
    }

    pub fn to_public_key(&self, rfq: &Rfq, response: &Response) -> Pubkey {
        match self {
            AuthoritySide::Taker => rfq.taker,
            AuthoritySide::Maker => response.maker,
        }
    }

    pub fn validate_is_associated_token_account(
        &self,
        rfq: &Rfq,
        response: &Response,
        mint: Pubkey,
        token_account: Pubkey,
    ) -> Result<()> {
        let receiver = self.to_public_key(rfq, response);
        require!(
            get_associated_token_address(&receiver, &mint) == token_account.key(),
            ProtocolError::WrongQuoteReceiver
        );

        Ok(())
    }
}

#[derive(AnchorSerialize, AnchorDeserialize, Copy, Clone)]
pub enum Quote {
    Standard {
        price_quote: PriceQuote,
        legs_multiplier_bps: u64,
    },
    FixedSize {
        price_quote: PriceQuote,
    },
}

impl Quote {
    pub const LEG_MULTIPLIER_DECIMALS: u32 = 9;
    pub const LEG_MULTIPLIER_FACTOR: u128 = 10_u128.pow(Quote::LEG_MULTIPLIER_DECIMALS);

    pub fn get_price_bps(&self) -> i128 {
        match self {
            Quote::Standart {
                price_quote: PriceQuote::AbsolutePrice { amount_bps },
                legs_multiplier_bps: _,
            } => *amount_bps,
            Quote::FixedSize {
                price_quote: PriceQuote::AbsolutePrice { amount_bps },
            } => *amount_bps,
        }
    }
}

#[derive(AnchorSerialize, AnchorDeserialize, Copy, Clone)]
pub enum PriceQuote {
    AbsolutePrice { amount_bps: i128 },
}

impl PriceQuote {
    const ABSOLUTE_PRICE_DECIMALS: u32 = 9;
}

#[derive(AnchorSerialize, AnchorDeserialize, Copy, Clone)]
pub struct Confirmation {
    pub side: Side,
    pub override_leg_multiplier_bps: Option<u64>,
}<|MERGE_RESOLUTION|>--- conflicted
+++ resolved
@@ -161,10 +161,9 @@
             return quote_amount;
         }
 
-<<<<<<< HEAD
         let quote = self.get_confirmed_quote().unwrap();
         let legs_multiplier_bps = match quote {
-            Quote::Standart {
+            Quote::Standard {
                 price_quote: _,
                 legs_multiplier_bps,
             } => legs_multiplier_bps,
@@ -177,39 +176,6 @@
                 FixedSize::None { padding: _ } => unreachable!(),
                 FixedSize::QuoteAsset { quote_amount: _ } => unreachable!(),
             },
-=======
-        let mut result = if let FixedSize::QuoteAsset { quote_amount } = rfq.fixed_size {
-            quote_amount as i64
-        } else {
-            let legs_multiplier_bps = match quote {
-                Quote::Standard {
-                    price_quote: _,
-                    legs_multiplier_bps,
-                } => legs_multiplier_bps,
-                Quote::FixedSize {
-                    price_quote: PriceQuote::AbsolutePrice { amount_bps: _ },
-                } => match rfq.fixed_size {
-                    FixedSize::BaseAsset {
-                        legs_multiplier_bps,
-                    } => legs_multiplier_bps,
-                    FixedSize::None { padding: _ } => unreachable!(),
-                    FixedSize::QuoteAsset { quote_amount: _ } => unreachable!(),
-                },
-            };
-            let price_bps = match quote {
-                Quote::Standard {
-                    price_quote: PriceQuote::AbsolutePrice { amount_bps },
-                    legs_multiplier_bps: _,
-                } => amount_bps,
-                Quote::FixedSize {
-                    price_quote: PriceQuote::AbsolutePrice { amount_bps },
-                } => amount_bps,
-            };
-
-            let result = legs_multiplier_bps as u128 * price_bps
-                / 10_u128.pow(Quote::LEG_MULTIPLIER_DECIMALS + PriceQuote::ABSOLUTE_PRICE_DECIMALS);
-            result as i64
->>>>>>> 806af140
         };
 
         let price_bps = quote.get_price_bps();
@@ -461,7 +427,7 @@
 
     pub fn get_price_bps(&self) -> i128 {
         match self {
-            Quote::Standart {
+            Quote::Standard {
                 price_quote: PriceQuote::AbsolutePrice { amount_bps },
                 legs_multiplier_bps: _,
             } => *amount_bps,
