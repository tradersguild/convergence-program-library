--- conflicted
+++ resolved
@@ -4,13 +4,8 @@
 pub mod rfq;
 
 pub use self::rfq::{
-<<<<<<< HEAD
-    AssetIdentifier, FixedSize, Leg, LegSide, OrderType, QuoteAsset, Rfq, RfqState,
+    ApiLeg, AssetIdentifier, FixedSize, Leg, LegSide, OrderType, QuoteAsset, Rfq, RfqState,
     SettlementTypeMetadata, StoredRfqState,
-=======
-    ApiLeg, AssetIdentifier, FixedSize, Leg, LegSide, OrderType, QuoteAsset, Rfq, RfqState,
-    StoredRfqState,
->>>>>>> 9b69bb5b
 };
 pub use collateral::CollateralInfo;
 pub use protocol::{
