use std::mem;

use anchor_lang::prelude::*;

use crate::errors::ProtocolError;

#[account]
pub struct ProtocolState {
    // Protocol initiator
    pub authority: Pubkey,
    pub bump: u8,

    // Active protocol means all instructions are executable
    pub active: bool,

    pub settle_fees: FeeParameters,
    pub default_fees: FeeParameters,

    pub risk_engine: Pubkey,
    pub collateral_mint: Pubkey,
    pub print_trade_providers: Vec<PrintTradeProvider>,
    pub instruments: Vec<Instrument>,
    pub print_trade_providers: Vec<PrintTradeProvider>,
}

impl ProtocolState {
    pub const MAX_PRINT_TRADE_PROVIDERS: usize = 5;
    pub const MAX_INSTRUMENTS: usize = 50;

    pub fn get_allocated_size() -> usize {
        // mem::size_of can include unwanted additional overhead padding
        // TODO: rework from pre-allocating to reallocating on new elements addition
        8 + mem::size_of::<Self>()
            + Self::MAX_INSTRUMENTS * mem::size_of::<Instrument>()
            + Self::MAX_PRINT_TRADE_PROVIDERS * mem::size_of::<PrintTradeProvider>()
    }

    pub fn get_instrument_parameters(&self, instrument_key: Pubkey) -> Result<&Instrument> {
        self.instruments
            .iter()
            .find(|x| x.program_key == instrument_key)
            .ok_or_else(|| error!(ProtocolError::NotAWhitelistedInstrument))
    }

<<<<<<< HEAD
    pub fn get_print_trade_provider_parameters(&self, instrument_key: Pubkey) -> Result<&PrintTradeProvider> {
        self.print_trade_providers
            .iter()
            .find(|x| x.program_key == instrument_key)
            .ok_or_else(|| error!(ProtocolError::NotAWhitelistedPrintTradeProvider))
    }
=======
    pub fn get_print_trade_provider_parameters(
        &self,
        print_trade_provider_key: Pubkey,
    ) -> Result<&PrintTradeProvider> {
        self.print_trade_providers
            .iter()
            .find(|x| x.program_key == print_trade_provider_key)
            .ok_or_else(|| error!(ProtocolError::NotAWhitelistedPrintTradeProvider))
    }
}

#[derive(AnchorSerialize, AnchorDeserialize, Copy, Clone)]
pub struct PrintTradeProvider {
    pub program_key: Pubkey,
    pub validate_data_accounts: u8,
>>>>>>> c8b86802
}

#[derive(AnchorSerialize, AnchorDeserialize, Copy, Clone)]
pub struct Instrument {
    pub program_key: Pubkey,
    pub can_be_used_as_quote: bool,
    pub validate_data_account_amount: u8,
    pub prepare_to_settle_account_amount: u8,
    pub settle_account_amount: u8,
    pub revert_preparation_account_amount: u8,
    pub clean_up_account_amount: u8,
}

#[derive(AnchorSerialize, AnchorDeserialize, Copy, Clone)]
pub struct PrintTradeProvider {
    pub program_key: Pubkey,
    pub validate_data_account_amount: u8,
    pub create_print_trade_account_amount: u8,
    pub settle_print_trade_account_amount: u8,
    pub clean_up_account_amount: u8,
}

#[derive(AnchorSerialize, AnchorDeserialize, Copy, Clone)]
pub struct FeeParameters {
    taker_bps: u64,
    maker_bps: u64,
}

impl FeeParameters {
    pub const BPS_DECIMALS: usize = 9;
}

#[account]
pub struct BaseAssetInfo {
    pub bump: u8,
    pub index: BaseAssetIndex,
    pub risk_category: RiskCategory,
    pub price_oracle: PriceOracle,
    pub ticker: String,
}

#[derive(AnchorSerialize, AnchorDeserialize, Copy, Clone, PartialEq, Eq, Hash)]
pub struct BaseAssetIndex {
    value: u16,
}

impl BaseAssetIndex {
    pub const fn new(value: u16) -> Self {
        Self { value }
    }
}

impl From<BaseAssetIndex> for u16 {
    fn from(converted: BaseAssetIndex) -> Self {
        converted.value
    }
}

#[derive(AnchorSerialize, AnchorDeserialize, Copy, Clone, PartialEq, Eq)]
pub enum RiskCategory {
    VeryLow,
    Low,
    Medium,
    High,
    VeryHigh,
}

#[derive(AnchorSerialize, AnchorDeserialize, Copy, Clone)]
pub enum PriceOracle {
    Switchboard { address: Pubkey },
}

#[account]
pub struct MintInfo {
    pub bump: u8,
    pub mint_address: Pubkey,
    pub decimals: u8,
    pub mint_type: MintType,
}

#[derive(AnchorSerialize, AnchorDeserialize, Copy, Clone)]
pub enum MintType {
    Stablecoin,
    AssetWithRisk { base_asset_index: BaseAssetIndex },
}<|MERGE_RESOLUTION|>--- conflicted
+++ resolved
@@ -20,7 +20,6 @@
     pub collateral_mint: Pubkey,
     pub print_trade_providers: Vec<PrintTradeProvider>,
     pub instruments: Vec<Instrument>,
-    pub print_trade_providers: Vec<PrintTradeProvider>,
 }
 
 impl ProtocolState {
@@ -42,14 +41,6 @@
             .ok_or_else(|| error!(ProtocolError::NotAWhitelistedInstrument))
     }
 
-<<<<<<< HEAD
-    pub fn get_print_trade_provider_parameters(&self, instrument_key: Pubkey) -> Result<&PrintTradeProvider> {
-        self.print_trade_providers
-            .iter()
-            .find(|x| x.program_key == instrument_key)
-            .ok_or_else(|| error!(ProtocolError::NotAWhitelistedPrintTradeProvider))
-    }
-=======
     pub fn get_print_trade_provider_parameters(
         &self,
         print_trade_provider_key: Pubkey,
@@ -65,7 +56,6 @@
 pub struct PrintTradeProvider {
     pub program_key: Pubkey,
     pub validate_data_accounts: u8,
->>>>>>> c8b86802
 }
 
 #[derive(AnchorSerialize, AnchorDeserialize, Copy, Clone)]
@@ -76,15 +66,6 @@
     pub prepare_to_settle_account_amount: u8,
     pub settle_account_amount: u8,
     pub revert_preparation_account_amount: u8,
-    pub clean_up_account_amount: u8,
-}
-
-#[derive(AnchorSerialize, AnchorDeserialize, Copy, Clone)]
-pub struct PrintTradeProvider {
-    pub program_key: Pubkey,
-    pub validate_data_account_amount: u8,
-    pub create_print_trade_account_amount: u8,
-    pub settle_print_trade_account_amount: u8,
     pub clean_up_account_amount: u8,
 }
 
