--- conflicted
+++ resolved
@@ -6,17 +6,12 @@
 pub enum ProtocolError {
     #[msg("Require protocol authority")]
     NotAProtocolAuthority,
-<<<<<<< HEAD
     #[msg("Program is already added")]
     AlreadyAdded,
     #[msg("Can't add because the max limit is reached")]
     CannotAddBecauseOfMaxAmountLimit,
-=======
-    #[msg("Instrument already added")]
-    InstrumentAlreadyAdded,
     #[msg("Fee can't be higher than 100%")]
     InvalidValueForAFee,
->>>>>>> 92dba8cb
     #[msg("Invalid risk engine register")]
     InvalidRiskEngineRegister,
     #[msg("Passed mint is not a collateral mint")]
@@ -107,7 +102,6 @@
     MaxInstruments,
     #[msg("Current instrument cannot be used as a quote asset")]
     InvalidQuoteInstrument,
-<<<<<<< HEAD
     #[msg("Print trade provider program ID wasn't provided")]
     NoPrintTradeProvider,
     #[msg("This instruction is used for settling flow of another type of rfq")]
@@ -116,18 +110,14 @@
     NoPrintTradeToCleanUp,
     #[msg("Print trade not cleaned up")]
     PrintTradeNotCleanedUp,
-=======
     #[msg("Amount of asset to transfer overflows")]
     AssetAmountOverflow,
     #[msg("Price should be positive for fixed quote asset amount RFQ")]
     PriceShouldBePositive,
-    #[msg("Price cannot be negative for fixed quote asset amount RFQ")]
-    PriceCannotBeNegative,
     #[msg("Already has a status to set")]
     AlreadyHasAStatusToSet,
     #[msg("Can't create an rfq using a disabled instrument")]
     InstrumentIsDisabled,
     #[msg("Can't create an rfq using a disabled base asset")]
     BaseAssetIsDisabled,
->>>>>>> 92dba8cb
 }