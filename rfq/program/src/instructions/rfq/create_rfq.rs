use std::mem;

use crate::{
    common::{validate_legs as common_validate_legs, validate_settlement_type_metadata},
    errors::ProtocolError,
    interfaces::instrument::validate_quote_instrument_data,
    seeds::{PROTOCOL_SEED, RFQ_SEED},
    state::{rfq::QuoteAsset, ApiLeg, FixedSize, OrderType, ProtocolState, Rfq, StoredRfqState},
    whitelist::Whitelist,
};
use anchor_lang::prelude::*;
use solana_program::hash::hash;

const RECENT_TIMESTAMP_VALIDITY: u64 = 120; // slightly higher then the recent blockhash validity

#[derive(Accounts)]
#[instruction(
    expected_legs_size: u16,
    expected_legs_hash: [u8; 32],
    _legs: Vec<ApiLeg>,
    print_trade_provider: Option<Pubkey>,
    order_type: OrderType,
    quote_asset: QuoteAsset,
    fixed_size: FixedSize,
    active_window: u32,
    settling_window: u32,
    recent_timestamp: u64,
)]
pub struct CreateRfqAccounts<'info> {
    #[account(mut)]
    pub taker: Signer<'info>,

    #[account(seeds = [PROTOCOL_SEED.as_bytes()], bump = protocol.bump)]
    pub protocol: Box<Account<'info, ProtocolState>>,
    #[account(
        init,
        payer = taker,
        space = 8 + mem::size_of::<Rfq>() + (expected_legs_size as usize),
        seeds = [
            RFQ_SEED.as_bytes(),
            taker.key().as_ref(),
            &expected_legs_hash,
            print_trade_provider.unwrap_or_default().as_ref(),
            &[order_type as u8],
            &hash(&quote_asset.try_to_vec().unwrap()).to_bytes(),
            &fixed_size.try_to_vec().unwrap(),
            &active_window.to_le_bytes(),
            &settling_window.to_le_bytes(),
            &recent_timestamp.to_le_bytes(),
        ],
        bump
    )]
    pub rfq: Box<Account<'info, Rfq>>,
    #[account(mut)]
    pub whitelist: Option<Box<Account<'info, Whitelist>>>,

    pub system_program: Program<'info, System>,
}

fn validate_quote<'a, 'info: 'a>(
    protocol: &Account<'info, ProtocolState>,
    remaining_accounts: &mut impl Iterator<Item = &'a AccountInfo<'info>>,
    quote_asset: &QuoteAsset,
    is_settled_as_print_trade: bool,
) -> Result<()> {
    validate_settlement_type_metadata(
        &quote_asset.settlement_type_metadata,
        is_settled_as_print_trade,
    )?;

    if !is_settled_as_print_trade {
        let instrument_index = quote_asset
            .settlement_type_metadata
            .get_instrument_index()
            .unwrap();
        let instrument_parameters = protocol.get_instrument_parameters(instrument_index)?;

        require!(
            instrument_parameters.can_be_used_as_quote,
            ProtocolError::InvalidQuoteInstrument
        );

        validate_quote_instrument_data(quote_asset, protocol, remaining_accounts)?;
    }

    Ok(())
}

fn validate_legs<'a, 'info: 'a>(
    protocol: &Account<'info, ProtocolState>,
    remaining_accounts: &mut impl Iterator<Item = &'a AccountInfo<'info>>,
    expected_leg_size: u16,
    legs: &[ApiLeg],
    is_settled_as_print_trade: bool,
) -> Result<()> {
    require!(
        legs.len() <= (Rfq::MAX_LEGS_AMOUNT as usize),
        ProtocolError::TooManyLegs
    );
    require!(
        expected_leg_size <= Rfq::MAX_LEGS_SIZE,
        ProtocolError::LegsDataTooBig
    );

    common_validate_legs(
        legs,
        protocol,
        remaining_accounts,
        is_settled_as_print_trade,
    )?;

    Ok(())
}

fn validate_recent_timestamp(recent_timestamp: u64) -> Result<()> {
    let current_timestamp = Clock::get()?.unix_timestamp as u64;
    let time_offset = recent_timestamp.abs_diff(current_timestamp);

    require!(
        time_offset < RECENT_TIMESTAMP_VALIDITY,
        ProtocolError::InvalidRecentTimestamp
    );

    Ok(())
}

<<<<<<< HEAD
fn validate_whitelist(whitelist: &Whitelist, creator: Pubkey) -> Result<()> {
    require_keys_eq!(
        whitelist.associated_rfq,
        Pubkey::default(),
        ProtocolError::WhitelistAlreadyAssociated
    );
    require_keys_eq!(
        whitelist.creator,
        creator,
        ProtocolError::WhitelistCreatorMismatch
    );
=======
fn validate_print_trade_provider(
    protocol: &Account<ProtocolState>,
    print_trade_provider: Option<Pubkey>,
) -> Result<()> {
    if let Some(address) = print_trade_provider {
        protocol.get_print_trade_provider_parameters(address)?;
    }

>>>>>>> fdf1fb4b
    Ok(())
}

#[allow(clippy::too_many_arguments)]
pub fn create_rfq_instruction<'info>(
    ctx: Context<'_, '_, '_, 'info, CreateRfqAccounts<'info>>,
    expected_legs_size: u16,
    expected_legs_hash: [u8; 32],
    legs: Vec<ApiLeg>,
    print_trade_provider: Option<Pubkey>,
    order_type: OrderType,
    quote_asset: QuoteAsset,
    fixed_size: FixedSize,
    active_window: u32,
    settling_window: u32,
    recent_timestamp: u64,
) -> Result<()> {
    let protocol = &ctx.accounts.protocol;
    let mut remaining_accounts = ctx.remaining_accounts.iter();
    validate_quote(
        protocol,
        &mut remaining_accounts,
        &quote_asset,
        print_trade_provider.is_some(),
    )?;
    validate_legs(
        protocol,
        &mut remaining_accounts,
        expected_legs_size,
        &legs,
        print_trade_provider.is_some(),
    )?;
    validate_recent_timestamp(recent_timestamp)?;
<<<<<<< HEAD
    let CreateRfqAccounts {
        taker,
        rfq,
        whitelist,
        ..
    } = ctx.accounts;
    let whitelist_to_pass: Pubkey;
    match whitelist {
        Some(whitelist) => {
            validate_whitelist(whitelist, taker.key())?;
            whitelist.associated_rfq = rfq.key();
            whitelist_to_pass = whitelist.key()
        }
        None => whitelist_to_pass = Pubkey::default(),
=======
    validate_print_trade_provider(protocol, print_trade_provider)?;

    let CreateRfqAccounts { taker, rfq, .. } = ctx.accounts;
    let whitelist_to_pass = match whitelist {
        Some(whitelist) => whitelist,
        None => Pubkey::default(),
>>>>>>> fdf1fb4b
    };

    rfq.set_inner(Rfq {
        taker: taker.key(),
        order_type,
        fixed_size,
        quote_asset,
        creation_timestamp: 0,
        active_window,
        settling_window,
        expected_legs_size,
        expected_legs_hash,
        state: StoredRfqState::Constructed,
        non_response_taker_collateral_locked: 0,
        total_taker_collateral_locked: 0,
        total_responses: 0,
        cleared_responses: 0,
        confirmed_responses: 0,
        whitelist: whitelist_to_pass,
        print_trade_provider,
        reserved: [0; 224],
        legs: legs.into_iter().map(Into::into).collect(),
    });

    Ok(())
}<|MERGE_RESOLUTION|>--- conflicted
+++ resolved
@@ -124,7 +124,6 @@
     Ok(())
 }
 
-<<<<<<< HEAD
 fn validate_whitelist(whitelist: &Whitelist, creator: Pubkey) -> Result<()> {
     require_keys_eq!(
         whitelist.associated_rfq,
@@ -136,7 +135,9 @@
         creator,
         ProtocolError::WhitelistCreatorMismatch
     );
-=======
+    Ok(())
+}
+
 fn validate_print_trade_provider(
     protocol: &Account<ProtocolState>,
     print_trade_provider: Option<Pubkey>,
@@ -145,7 +146,6 @@
         protocol.get_print_trade_provider_parameters(address)?;
     }
 
->>>>>>> fdf1fb4b
     Ok(())
 }
 
@@ -179,7 +179,7 @@
         print_trade_provider.is_some(),
     )?;
     validate_recent_timestamp(recent_timestamp)?;
-<<<<<<< HEAD
+    validate_print_trade_provider(protocol, print_trade_provider)?;
     let CreateRfqAccounts {
         taker,
         rfq,
@@ -194,14 +194,6 @@
             whitelist_to_pass = whitelist.key()
         }
         None => whitelist_to_pass = Pubkey::default(),
-=======
-    validate_print_trade_provider(protocol, print_trade_provider)?;
-
-    let CreateRfqAccounts { taker, rfq, .. } = ctx.accounts;
-    let whitelist_to_pass = match whitelist {
-        Some(whitelist) => whitelist,
-        None => Pubkey::default(),
->>>>>>> fdf1fb4b
     };
 
     rfq.set_inner(Rfq {
