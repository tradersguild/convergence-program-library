--- conflicted
+++ resolved
@@ -83,13 +83,6 @@
         ProtocolError::LegsDataTooBig
     );
 
-<<<<<<< HEAD
-    if !is_settled_as_print_trade {
-        for leg in legs.iter() {
-            validate_leg_instrument_data(leg, protocol, remaining_accounts)?;
-        }
-    }
-=======
     common_validate_legs(legs, protocol, remaining_accounts)?;
 
     Ok(())
@@ -103,7 +96,6 @@
             && (current_timestamp - recent_timestamp) < RECENT_TIMESTAMP_VALIDITY,
         ProtocolError::InvalidRecentBlockhash
     );
->>>>>>> 92dba8cb
 
     Ok(())
 }
@@ -123,25 +115,9 @@
 ) -> Result<()> {
     let protocol = &ctx.accounts.protocol;
     let mut remaining_accounts = ctx.remaining_accounts.iter();
-<<<<<<< HEAD
-    validate_quote(
-        protocol,
-        &mut remaining_accounts,
-        &quote_asset,
-        print_trade_provider.is_some(),
-    )?;
-    validate_legs(
-        protocol,
-        &mut remaining_accounts,
-        expected_leg_size,
-        &legs,
-        print_trade_provider.is_some(),
-    )?;
-=======
     validate_quote(protocol, &mut remaining_accounts, &quote_asset)?;
     validate_legs(protocol, &mut remaining_accounts, expected_legs_size, &legs)?;
     validate_recent_timestamp(recent_timestamp)?;
->>>>>>> 92dba8cb
 
     let CreateRfqAccounts { taker, rfq, .. } = ctx.accounts;
 
