use crate::{
    common::validate_legs,
    errors::ProtocolError,
    seeds::PROTOCOL_SEED,
    state::{Leg, ProtocolState, Rfq, RfqState},
};
use anchor_lang::prelude::*;

#[derive(Accounts)]
pub struct AddLegsToRfqAccounts<'info> {
    #[account(constraint = taker.key() == rfq.taker @ ProtocolError::NotATaker)]
    pub taker: Signer<'info>,

    #[account(seeds = [PROTOCOL_SEED.as_bytes()], bump = protocol.bump)]
    pub protocol: Account<'info, ProtocolState>,
    #[account(mut)]
    pub rfq: Box<Account<'info, Rfq>>,
}

fn validate<'info>(
    ctx: &Context<'_, '_, '_, 'info, AddLegsToRfqAccounts<'info>>,
    legs: &Vec<Leg>,
) -> Result<()> {
    let AddLegsToRfqAccounts { protocol, rfq, .. } = &ctx.accounts;
    let mut remaining_accounts = ctx.remaining_accounts.iter();

<<<<<<< HEAD
    if !rfq.is_settled_as_print_trade() {
        for leg in legs.iter() {
            validate_leg_instrument_data(leg, protocol, &mut remaining_accounts)?;
        }
    }
=======
    validate_legs(legs, protocol, &mut remaining_accounts)?;
>>>>>>> 92dba8cb

    require!(legs.len() > 0, ProtocolError::EmptyLegsNotSupported);
    require!(
        legs.len() + rfq.legs.len() <= Rfq::MAX_LEGS_AMOUNT as usize,
        ProtocolError::TooManyLegs
    );

    rfq.get_state()?.assert_state_in([RfqState::Constructed])?;

    Ok(())
}

pub fn add_legs_to_rfq_instruction<'info>(
    ctx: Context<'_, '_, '_, 'info, AddLegsToRfqAccounts<'info>>,
    legs: Vec<Leg>,
) -> Result<()> {
    validate(&ctx, &legs)?;

    let AddLegsToRfqAccounts { rfq, .. } = ctx.accounts;

    rfq.legs.append(&mut legs.clone());

    Ok(())
}<|MERGE_RESOLUTION|>--- conflicted
+++ resolved
@@ -24,15 +24,9 @@
     let AddLegsToRfqAccounts { protocol, rfq, .. } = &ctx.accounts;
     let mut remaining_accounts = ctx.remaining_accounts.iter();
 
-<<<<<<< HEAD
     if !rfq.is_settled_as_print_trade() {
-        for leg in legs.iter() {
-            validate_leg_instrument_data(leg, protocol, &mut remaining_accounts)?;
-        }
+        validate_legs(legs, protocol, &mut remaining_accounts)?;
     }
-=======
-    validate_legs(legs, protocol, &mut remaining_accounts)?;
->>>>>>> 92dba8cb
 
     require!(legs.len() > 0, ProtocolError::EmptyLegsNotSupported);
     require!(
