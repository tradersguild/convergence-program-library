use std::mem;

use crate::{
    errors::ProtocolError,
    interfaces::{
        print_trade_provider::validate_response,
        risk_engine::calculate_required_collateral_for_response,
    },
    seeds::{COLLATERAL_SEED, COLLATERAL_TOKEN_SEED, PROTOCOL_SEED, RESPONSE_SEED},
    state::{
        CollateralInfo, FixedSize, OrderType, ProtocolState, Quote, Response, Rfq, RfqState,
        StoredResponseState,
    },
};
use anchor_lang::prelude::*;
use anchor_spl::token::TokenAccount;

#[derive(Accounts)]
#[instruction(bid: Option<Quote>, ask: Option<Quote>, pda_distinguisher: u16)]
pub struct RespondToRfqAccounts<'info> {
    #[account(mut)]
    pub maker: Signer<'info>,

    #[account(seeds = [PROTOCOL_SEED.as_bytes()], bump = protocol.bump)]
    pub protocol: Box<Account<'info, ProtocolState>>,
    #[account(mut)]
    pub rfq: Box<Account<'info, Rfq>>,
    // rfq legs additional storage for first_to_prepare_legs field
    #[account(init, payer = maker, space = 8 + mem::size_of::<Response>() + rfq.legs.len(), seeds = [
        RESPONSE_SEED.as_bytes(),
        rfq.key().as_ref(),
        maker.key().as_ref(),
        &bid.try_to_vec().unwrap(),
        &ask.try_to_vec().unwrap(),
        &pda_distinguisher.to_le_bytes(),
    ], bump)]
    pub response: Account<'info, Response>,
    #[account(mut, seeds = [COLLATERAL_SEED.as_bytes(), maker.key().as_ref()],
                bump = collateral_info.bump)]
    pub collateral_info: Account<'info, CollateralInfo>,
    #[account(seeds = [COLLATERAL_TOKEN_SEED.as_bytes(), maker.key().as_ref()],
                bump = collateral_info.token_account_bump)]
    pub collateral_token: Account<'info, TokenAccount>,

    /// CHECK: is a valid risk engine program id
    #[account(constraint = risk_engine.key() == protocol.risk_engine
        @ ProtocolError::NotARiskEngine)]
    pub risk_engine: UncheckedAccount<'info>,

    pub system_program: Program<'info, System>,
}

fn validate(
    ctx: &Context<RespondToRfqAccounts>,
    bid: Option<Quote>,
    ask: Option<Quote>,
    expiration_timestamp: i64,
    additional_data: &Vec<u8>,
) -> Result<()> {
    let RespondToRfqAccounts { maker, rfq, .. } = &ctx.accounts;
    //checks for expiration timestamp
    let current_timestamp = Clock::get()?.unix_timestamp;
    let rfq_expiration_timestamp = rfq.creation_timestamp + rfq.active_window as i64;
    require!(
        expiration_timestamp > current_timestamp,
        ProtocolError::InvalidExpirationTimestamp
    );

    require!(
        expiration_timestamp <= rfq_expiration_timestamp,
        ProtocolError::InvalidExpirationTimestamp
    );

    require!(maker.key() != rfq.taker, ProtocolError::TakerCanNotRespond);

    rfq.get_state()?.assert_state_in([RfqState::Active])?;

    match rfq.order_type {
        OrderType::Buy => require!(
            bid.is_none() && ask.is_some(),
            ProtocolError::ResponseDoesNotMatchOrderType
        ),
        OrderType::Sell => require!(
            bid.is_some() && ask.is_none(),
            ProtocolError::ResponseDoesNotMatchOrderType
        ),
        OrderType::TwoWay => require!(
            bid.is_some() || ask.is_some(),
            ProtocolError::ResponseDoesNotMatchOrderType
        ),
    };

    if let Some(quote) = bid {
        let is_quote_fixed_size = matches!(quote, Quote::FixedSize { price_quote: _ });
        require!(
            rfq.is_fixed_size() == is_quote_fixed_size,
            ProtocolError::InvalidQuoteType
        );
    }
    if let Some(quote) = ask {
        let is_quote_fixed_size = matches!(quote, Quote::FixedSize { price_quote: _ });
        require!(
            rfq.is_fixed_size() == is_quote_fixed_size,
            ProtocolError::InvalidQuoteType
        );
    }

    // check that in case the rfq is fixed in quote asset amount, prices provided are positive
    if let FixedSize::QuoteAsset { quote_amount: _ } = rfq.fixed_size {
        if let Some(quote) = bid {
            require!(
                quote.get_price_bps() > 0,
                ProtocolError::PriceShouldBePositive
            );
        }
        if let Some(quote) = ask {
            require!(
                quote.get_price_bps() > 0,
                ProtocolError::PriceShouldBePositive
            );
        }
    }

    if !rfq.is_settled_as_print_trade() {
        require!(
            additional_data.len() == 0,
            ProtocolError::AdditionalDataIsNotSupported
        );
    }

    Ok(())
}

pub fn respond_to_rfq_instruction<'info>(
    ctx: Context<'_, '_, '_, 'info, RespondToRfqAccounts<'info>>,
    bid: Option<Quote>,
    ask: Option<Quote>,
    _pda_distinguisher: u16,
    expiration_timestamp: i64,
    additional_data: Vec<u8>,
) -> Result<()> {
    validate(&ctx, bid, ask, expiration_timestamp, &additional_data)?;

    let RespondToRfqAccounts {
        maker,
        protocol,
        rfq,
        response,
        collateral_info,
        collateral_token,
        risk_engine,
        ..
    } = ctx.accounts;

    response.set_inner(Response {
        maker: maker.key(),
        rfq: rfq.key(),
        creation_timestamp: Clock::get()?.unix_timestamp,
        maker_collateral_locked: 0,
        taker_collateral_locked: 0,
        state: StoredResponseState::Active,
<<<<<<< HEAD
        taker_prepared_counter: 0,
        maker_prepared_counter: 0,
        settled_escrow_legs: 0,
=======
        taker_prepared_legs: 0,
        maker_prepared_legs: 0,
        settled_legs: 0,
        reserved: [0; 256],
>>>>>>> 9b69bb5b
        confirmed: None,
        defaulting_party: None,
        print_trade_initialized_by: None,
        escrow_leg_preparations_initialized_by: vec![],
        bid,
        ask,
        expiration_timestamp,
        additional_data,
    });
    response.exit(ctx.program_id)?;

    let mut remaining_accounts = ctx.remaining_accounts.iter();

    if rfq.is_settled_as_print_trade() {
        validate_response(rfq, response, protocol, &mut remaining_accounts)?;
    }

    let required_collateral = calculate_required_collateral_for_response(
        rfq.to_account_info(),
        response.to_account_info(),
        risk_engine,
        &mut remaining_accounts,
    )?;
    collateral_info.lock_collateral(collateral_token, required_collateral)?;
    response.maker_collateral_locked = required_collateral;

    rfq.total_responses += 1;

    Ok(())
}<|MERGE_RESOLUTION|>--- conflicted
+++ resolved
@@ -159,16 +159,10 @@
         maker_collateral_locked: 0,
         taker_collateral_locked: 0,
         state: StoredResponseState::Active,
-<<<<<<< HEAD
         taker_prepared_counter: 0,
         maker_prepared_counter: 0,
         settled_escrow_legs: 0,
-=======
-        taker_prepared_legs: 0,
-        maker_prepared_legs: 0,
-        settled_legs: 0,
         reserved: [0; 256],
->>>>>>> 9b69bb5b
         confirmed: None,
         defaulting_party: None,
         print_trade_initialized_by: None,
