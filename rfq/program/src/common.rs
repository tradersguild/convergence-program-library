use std::iter;

use anchor_lang::prelude::*;
use anchor_spl::token::{transfer, Token, TokenAccount, Transfer};

use crate::{
    errors::ProtocolError,
    interfaces::instrument::validate_leg_instrument_data,
    seeds::COLLATERAL_SEED,
    state::{
<<<<<<< HEAD
        AuthoritySide, BaseAssetInfo, CollateralInfo, Leg, ProtocolState, Response, Rfq,
        SettlementTypeMetadata, StoredResponseState,
=======
        ApiLeg, AuthoritySide, BaseAssetInfo, CollateralInfo, ProtocolState, Response, Rfq,
        StoredResponseState,
>>>>>>> 9b69bb5b
    },
};

pub fn unlock_response_collateral(
    rfq: &mut Rfq,
    response: &mut Response,
    taker_collateral_info: &mut CollateralInfo,
    maker_collateral_info: &mut CollateralInfo,
) {
    let taker_collateral = response.taker_collateral_locked;
    if taker_collateral > 0 {
        taker_collateral_info.unlock_collateral(taker_collateral);
        response.taker_collateral_locked = 0;
        rfq.total_taker_collateral_locked -= taker_collateral;
    }

    let maker_collateral = response.maker_collateral_locked;
    if maker_collateral > 0 {
        maker_collateral_info.unlock_collateral(maker_collateral);
        response.maker_collateral_locked = 0;
    }
}

pub fn transfer_collateral_token<'info>(
    amount: u64,
    from: &Account<'info, TokenAccount>,
    to: &Account<'info, TokenAccount>,
    authority: &Account<'info, CollateralInfo>,
    token_program: &Program<'info, Token>,
) -> Result<()> {
    let transfer_accounts = Transfer {
        from: from.to_account_info(),
        to: to.to_account_info(),
        authority: authority.to_account_info(),
    };
    let bump_seed = [authority.bump];
    let transfer_seed = &[&[
        COLLATERAL_SEED.as_bytes(),
        authority.user.as_ref(),
        &bump_seed,
    ][..]];
    let transfer_ctx = CpiContext::new_with_signer(
        token_program.to_account_info(),
        transfer_accounts,
        transfer_seed,
    );
    transfer(transfer_ctx, amount)?;

    Ok(())
}

pub fn update_state_after_escrow_preparation(
    side: AuthoritySide,
    legs_prepared: u8,
    rfq: &mut Rfq,
    response: &mut Response,
) {
    let state_legs_prepared = response.get_prepared_counter_mut(side);
    *state_legs_prepared += legs_prepared;

    let state_legs_prepared = response.get_prepared_counter(side);
    if state_legs_prepared > response.escrow_leg_preparations_initialized_by.len() as u8 {
        let additional_entries =
            state_legs_prepared - response.escrow_leg_preparations_initialized_by.len() as u8;
        let items = iter::repeat(side).take(additional_entries as usize);
        response
            .escrow_leg_preparations_initialized_by
            .extend(items);
    }

    if response.is_prepared(AuthoritySide::Taker, rfq)
        && response.is_prepared(AuthoritySide::Maker, rfq)
    {
        response.state = StoredResponseState::ReadyForSettling;
    }
}

pub fn validate_legs<'a, 'info: 'a>(
    legs: &[ApiLeg],
    protocol: &Account<'info, ProtocolState>,
    remaining_accounts: &mut impl Iterator<Item = &'a AccountInfo<'info>>,
    is_settled_as_print_trade: bool,
) -> Result<()> {
    validate_legs_base_asset(legs, remaining_accounts)?;
    validate_legs_settlement_type(legs, is_settled_as_print_trade)?;

    if !is_settled_as_print_trade {
        validate_instrument_legs(legs, protocol, remaining_accounts)?;
    }

    Ok(())
}

fn validate_legs_base_asset<'a, 'info: 'a>(
    legs: &[Leg],
    remaining_accounts: &mut impl Iterator<Item = &'a AccountInfo<'info>>,
) -> Result<()> {
    for leg in legs.iter() {
        let base_asset_account = remaining_accounts
            .next()
            .ok_or_else(|| error!(ProtocolError::NotEnoughAccounts))?;
        let base_asset = Account::<BaseAssetInfo>::try_from(base_asset_account)?;
        require!(
            leg.base_asset_index == base_asset.index,
            ProtocolError::BaseAssetIsDisabled
        );
        require!(base_asset.enabled, ProtocolError::BaseAssetIsDisabled);
    }

    Ok(())
}

fn validate_legs_settlement_type(legs: &[Leg], is_settled_as_print_trade: bool) -> Result<()> {
    for leg in legs.iter() {
        validate_settlement_type_metadata(
            &leg.settlement_type_metadata,
            is_settled_as_print_trade,
        )?;
    }

    Ok(())
}

pub fn validate_settlement_type_metadata(
    value: &SettlementTypeMetadata,
    is_settled_as_print_trade: bool,
) -> Result<()> {
    if is_settled_as_print_trade {
        require!(
            matches!(
                value,
                SettlementTypeMetadata::PrintTrade { instrument_type: _ }
            ),
            ProtocolError::SettlementInfoDoesNotMatchRfqType
        );
    } else {
        require!(
            matches!(
                value,
                SettlementTypeMetadata::Instrument {
                    instrument_index: _
                }
            ),
            ProtocolError::SettlementInfoDoesNotMatchRfqType
        );
    };

    Ok(())
}

fn validate_instrument_legs<'a, 'info: 'a>(
    legs: &[Leg],
    protocol: &Account<'info, ProtocolState>,
    remaining_accounts: &mut impl Iterator<Item = &'a AccountInfo<'info>>,
) -> Result<()> {
    for leg in legs.iter() {
        let instrument_index = leg.settlement_type_metadata.get_instrument_index().unwrap();
        let instrument = protocol.get_instrument_parameters(instrument_index)?;
        require!(instrument.enabled, ProtocolError::InstrumentIsDisabled);
    }

    for leg in legs.iter() {
        validate_leg_instrument_data(leg, protocol, remaining_accounts)?;
    }

    Ok(())
}<|MERGE_RESOLUTION|>--- conflicted
+++ resolved
@@ -8,13 +8,8 @@
     interfaces::instrument::validate_leg_instrument_data,
     seeds::COLLATERAL_SEED,
     state::{
-<<<<<<< HEAD
-        AuthoritySide, BaseAssetInfo, CollateralInfo, Leg, ProtocolState, Response, Rfq,
+        ApiLeg, AuthoritySide, BaseAssetInfo, CollateralInfo, ProtocolState, Response, Rfq,
         SettlementTypeMetadata, StoredResponseState,
-=======
-        ApiLeg, AuthoritySide, BaseAssetInfo, CollateralInfo, ProtocolState, Response, Rfq,
-        StoredResponseState,
->>>>>>> 9b69bb5b
     },
 };
 
@@ -109,7 +104,7 @@
 }
 
 fn validate_legs_base_asset<'a, 'info: 'a>(
-    legs: &[Leg],
+    legs: &[ApiLeg],
     remaining_accounts: &mut impl Iterator<Item = &'a AccountInfo<'info>>,
 ) -> Result<()> {
     for leg in legs.iter() {
@@ -127,7 +122,7 @@
     Ok(())
 }
 
-fn validate_legs_settlement_type(legs: &[Leg], is_settled_as_print_trade: bool) -> Result<()> {
+fn validate_legs_settlement_type(legs: &[ApiLeg], is_settled_as_print_trade: bool) -> Result<()> {
     for leg in legs.iter() {
         validate_settlement_type_metadata(
             &leg.settlement_type_metadata,
@@ -166,7 +161,7 @@
 }
 
 fn validate_instrument_legs<'a, 'info: 'a>(
-    legs: &[Leg],
+    legs: &[ApiLeg],
     protocol: &Account<'info, ProtocolState>,
     remaining_accounts: &mut impl Iterator<Item = &'a AccountInfo<'info>>,
 ) -> Result<()> {
